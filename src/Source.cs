﻿// SPDX-FileCopyrightText: © 2023 YorVeX, https://github.com/YorVeX
// SPDX-License-Identifier: MIT

using System.Collections.Concurrent;
using System.Net;
using System.Net.Sockets;
using System.Runtime.InteropServices;
using System.Text;
using ObsInterop;

namespace xObsBeam;

public class Source
{
  public unsafe struct Context
  {
    public uint SourceId;
    public obs_data* Settings;
    public obs_source* Source;
    public obs_source_frame* Video;
    public obs_source_audio* Audio;
    public obs_source* TimestampFilter;
    public bool TimestampFilterAdded;
    public int ReceiveDelay;
    public int RenderDelay;
    public obs_media_state RelayState;
  }

  public unsafe struct FilterContext
  {
    public uint SourceId;
    public obs_source* FilterSource;
  }

  #region Class fields
  static uint _sourceCount;
  static readonly ConcurrentDictionary<uint, Source> _sourceList = new();
  #endregion Class fields

  #region Source instance fields
  public bool IsRelay;
  public bool IsAudioOnly;
  BeamReceiver BeamReceiver = new();
  public bool NetworkInterfacesHaveLocalAddress { get; private set; }
  IntPtr ContextPointer;
  ulong CurrentVideoTimestamp;
  ulong CurrentAudioTimestamp;
  int RenderDelayLimit;
  Beam.VideoPlaneInfo _videoPlaneInfo;
  int _audioPlanes;
  uint _audioBytesPerChannel;
  DateTime RelayEnabledTime;
  #endregion Source instance fields

  #region Helper methods
  public static unsafe void Register()
  {
    var sourceInfo = ObsBmem.bzalloc<obs_source_info>();
    fixed (byte* id = "Beam Source"u8)
    {
      sourceInfo->id = (sbyte*)id;
      sourceInfo->type = obs_source_type.OBS_SOURCE_TYPE_INPUT;
      sourceInfo->icon_type = obs_icon_type.OBS_ICON_TYPE_CUSTOM;
      sourceInfo->output_flags = ObsSource.OBS_SOURCE_ASYNC_VIDEO | ObsSource.OBS_SOURCE_AUDIO;
      sourceInfo->get_name = &source_get_name;
      sourceInfo->create = &source_create;
      sourceInfo->get_width = &source_get_width;
      sourceInfo->get_height = &source_get_height;
      sourceInfo->show = &source_show;
      sourceInfo->hide = &source_hide;
      sourceInfo->destroy = &source_destroy;
      sourceInfo->get_defaults = &source_get_defaults;
      sourceInfo->get_properties = &source_get_properties;
      sourceInfo->video_tick = &source_video_tick;
      sourceInfo->update = &source_update;
      sourceInfo->save = &source_save;
      ObsSource.obs_register_source_s(sourceInfo, (nuint)sizeof(obs_source_info));
    }
    ObsBmem.bfree(sourceInfo);

    sourceInfo = ObsBmem.bzalloc<obs_source_info>();
    fixed (byte* id = "Beam Relay Source"u8)
    {
      sourceInfo->id = (sbyte*)id;
      sourceInfo->type = obs_source_type.OBS_SOURCE_TYPE_INPUT;
      sourceInfo->icon_type = obs_icon_type.OBS_ICON_TYPE_CUSTOM;
      sourceInfo->output_flags = ObsSource.OBS_SOURCE_DO_NOT_DUPLICATE | ObsSource.OBS_SOURCE_CONTROLLABLE_MEDIA;
      sourceInfo->get_name = &relay_source_get_name;
      sourceInfo->create = &relay_source_create;
      sourceInfo->get_width = &source_get_width;
      sourceInfo->get_height = &source_get_height;
      sourceInfo->show = &source_show;
      sourceInfo->hide = &source_hide;
      sourceInfo->destroy = &source_destroy;
      sourceInfo->get_defaults = &relay_source_get_defaults;
      sourceInfo->media_play_pause = &relay_source_media_play_pause;
      sourceInfo->media_stop = &relay_source_media_stop;
      sourceInfo->media_get_state = &relay_source_media_get_state;
      sourceInfo->media_get_time = &relay_source_media_get_time;
      sourceInfo->media_get_duration = &relay_source_media_get_duration;
      sourceInfo->media_restart = &relay_source_media_restart;
      sourceInfo->get_properties = &source_get_properties;
      sourceInfo->update = &source_update;
      ObsSource.obs_register_source_s(sourceInfo, (nuint)sizeof(obs_source_info));
    }
    ObsBmem.bfree(sourceInfo);

    var filterInfo = ObsBmem.bzalloc<obs_source_info>();
    fixed (byte* id = "Beam Timestamp Filter"u8)
    {
      filterInfo->id = (sbyte*)id;
      filterInfo->type = obs_source_type.OBS_SOURCE_TYPE_FILTER;
      filterInfo->output_flags = ObsSource.OBS_SOURCE_ASYNC_VIDEO | ObsSource.OBS_SOURCE_AUDIO | ObsSource.OBS_SOURCE_CAP_DISABLED;
      filterInfo->get_name = &filter_get_name;
      filterInfo->create = &filter_create;
      filterInfo->destroy = &filter_destroy;
      filterInfo->get_properties = &filter_get_properties;
      filterInfo->filter_video = &filter_video;
      filterInfo->filter_audio = &filter_audio;
      filterInfo->filter_remove = &filter_remove;
      ObsSource.obs_register_source_s(filterInfo, (nuint)sizeof(obs_source_info));
    }
    ObsBmem.bfree(filterInfo);
  }

  private static unsafe Source GetSource(obs_source* source)
  {
    return _sourceList.First(x => (((Context*)x.Value.ContextPointer)->Source == source)).Value;
  }

  private static unsafe Source GetSource(obs_data* settings)
  {
    return _sourceList.First(x => (((Context*)x.Value.ContextPointer)->Settings == settings)).Value;
  }

  private static unsafe Source GetSource(void* data)
  {
    var context = (Context*)data;
    return _sourceList[(*context).SourceId];
  }

  public unsafe string NetworkInterfaceName
  {
    get
    {
      fixed (byte*
        propertyRelayNetworkInterfaceListId = "relay_network_interface_list"u8,
        propertyNetworkInterfaceListId = "network_interface_list"u8
      )
      {
        return Marshal.PtrToStringUTF8((IntPtr)ObsData.obs_data_get_string(((Context*)ContextPointer)->Settings, (IsRelay ? (sbyte*)propertyRelayNetworkInterfaceListId : (sbyte*)propertyNetworkInterfaceListId)))!;
      }
    }
  }

  public unsafe IPAddress NetworkInterfaceAddress
  {
    get
    {
      var configuredNetworkInterfaceName = NetworkInterfaceName;
      if (configuredNetworkInterfaceName == "Any: 0.0.0.0")
        return IPAddress.Any;

      foreach (var networkInterface in NetworkInterfaces.GetAllNetworkInterfaces())
      {
        foreach (var ip in networkInterface.GetIPProperties().UnicastAddresses)
        {
          if (ip.Address.AddressFamily != AddressFamily.InterNetwork)
            continue;
          string networkInterfaceDisplayName = networkInterface.Name + ": " + ip.Address + " / " + ip.IPv4Mask;
          if (networkInterfaceDisplayName == configuredNetworkInterfaceName)
            return ip.Address;
        }
      }
      Module.Log($"Didn't find configured network interface \"{configuredNetworkInterfaceName}\", falling back to loopback interface.", ObsLogLevel.Error);
      return IPAddress.Loopback;
    }
  }

  private unsafe void Connect()
  {
    var context = (Context*)ContextPointer;
    var settings = context->Settings;

    CurrentVideoTimestamp = 0;
    CurrentAudioTimestamp = 0;
    context->ReceiveDelay = -1;
    context->RenderDelay = -1;

    fixed (byte*
      propertyRenderDelayLimitId = "render_delay_limit"u8,
      propertyFrameBufferTimeId = "frame_buffer_time"u8,
      propertyFrameBufferTimeFixedRenderDelayId = "frame_buffer_time_fixed_render_delay"u8,
      propertyTargetHostId = "host"u8,
      propertyTargetPipeNameId = "pipe_name"u8,
      propertyTargetPortId = "port"u8,
      propertyRelayConnectionTypePipeId = "relay_connection_type_pipe"u8,
      propertyConnectionTypePipeId = "connection_type_pipe"u8,
      propertyManualConnectionSettingsId = "manual_connection_settings"u8,
      propertyPeerDiscoveryAvailablePipeFeedsId = "available_pipe_feeds_list"u8,
      propertyPeerDiscoveryAvailableSocketFeedsId = "available_socket_feeds_list"u8
    )
    {
      RenderDelayLimit = (int)ObsData.obs_data_get_int(settings, (sbyte*)propertyRenderDelayLimitId);
      BeamReceiver.FrameBufferTimeMs = (int)ObsData.obs_data_get_int(settings, (sbyte*)propertyFrameBufferTimeId);
      BeamReceiver.FrameBufferFixedDelay = Convert.ToBoolean(ObsData.obs_data_get_bool(settings, (sbyte*)propertyFrameBufferTimeFixedRenderDelayId));

      context->Audio->format = audio_format.AUDIO_FORMAT_UNKNOWN; // make sure the first audio frame triggers a (re)initialization
      _audioPlanes = 0;
      _audioBytesPerChannel = 0;

      var useManualConnectionSettings = Convert.ToBoolean(ObsData.obs_data_get_bool(settings, (sbyte*)propertyManualConnectionSettingsId));
      var connectionTypePipe = Convert.ToBoolean(ObsData.obs_data_get_bool(settings, (IsRelay ? (sbyte*)propertyRelayConnectionTypePipeId : (sbyte*)propertyConnectionTypePipeId)));
      if (connectionTypePipe)
      {
        string targetPipeName = "";
        if (useManualConnectionSettings)
          targetPipeName = Marshal.PtrToStringUTF8((IntPtr)ObsData.obs_data_get_string(settings, (sbyte*)propertyTargetPipeNameId))!;
        else
        {
          string availableFeedsListSelection = Marshal.PtrToStringUTF8((IntPtr)ObsData.obs_data_get_string(settings, (sbyte*)propertyPeerDiscoveryAvailablePipeFeedsId))!;
          if (string.IsNullOrEmpty(availableFeedsListSelection) || (availableFeedsListSelection == Module.ObsTextString("PeerDiscoveryNoFeedsFoundText")) || (availableFeedsListSelection == Module.ObsTextString("PeerDiscoveryNoFeedSelectedText")))
          {
            Module.Log("No feed selected to connect to.", ObsLogLevel.Error);
            return;
          }
          try
          {
            targetPipeName = PeerDiscovery.Peer.FromListItemValue(availableFeedsListSelection).Identifier;
          }
          catch
          {
          }
        }
        if (string.IsNullOrEmpty(targetPipeName))
          targetPipeName = Marshal.PtrToStringUTF8((IntPtr)ObsData.obs_data_get_default_string(settings, (sbyte*)propertyTargetPipeNameId))!;
        BeamReceiver.Connect(targetPipeName);
      }
      else
      {
        string targetHost = "";
        int targetPort = 0;
        if (useManualConnectionSettings)
        {
          targetHost = Marshal.PtrToStringUTF8((IntPtr)ObsData.obs_data_get_string(settings, (sbyte*)propertyTargetHostId))!;
          targetPort = (int)ObsData.obs_data_get_int(settings, (sbyte*)propertyTargetPortId);
          if (string.IsNullOrEmpty(targetHost))
            targetHost = Marshal.PtrToStringUTF8((IntPtr)ObsData.obs_data_get_default_string(settings, (sbyte*)propertyTargetHostId))!;
          if (targetPort == 0)
            targetPort = (int)ObsData.obs_data_get_default_int(settings, (sbyte*)propertyTargetPortId);
          BeamReceiver.Connect(NetworkInterfaceAddress, targetHost, targetPort);
        }
        else
        {
          string availableFeedsListSelection = Marshal.PtrToStringUTF8((IntPtr)ObsData.obs_data_get_string(settings, (sbyte*)propertyPeerDiscoveryAvailableSocketFeedsId))!;
          if (string.IsNullOrEmpty(availableFeedsListSelection) || (availableFeedsListSelection == Module.ObsTextString("PeerDiscoveryNoFeedsFoundText")) || (availableFeedsListSelection == Module.ObsTextString("PeerDiscoveryNoFeedSelectedText")))
          {
            Module.Log("No feed selected to connect to.", ObsLogLevel.Error);
            return;
          }
          try
          {
            var selectedPeer = PeerDiscovery.Peer.FromListItemValue(availableFeedsListSelection);
            BeamReceiver.Connect(NetworkInterfaceAddress, selectedPeer.IP, selectedPeer.Port, selectedPeer);
          }
          catch
          {
            if (string.IsNullOrEmpty(targetHost))
              targetHost = Marshal.PtrToStringUTF8((IntPtr)ObsData.obs_data_get_default_string(settings, (sbyte*)propertyTargetHostId))!;
            if (targetPort == 0)
              targetPort = (int)ObsData.obs_data_get_default_int(settings, (sbyte*)propertyTargetPortId);
            BeamReceiver.Connect(NetworkInterfaceAddress, targetHost, targetPort);
          }
        }
      }
    }
  }

  private unsafe void DiscoverFeeds(obs_property* peerDiscoveryAvailablePipeFeedsList, obs_property* peerDiscoveryAvailableSocketFeedsList, obs_property* peerDiscoveryIdentifierConflictWarningProperty)
  {
    var context = (Context*)ContextPointer;
    var settings = context->Settings;

    var discoveredPeers = PeerDiscovery.Discover().Result;
    bool foundPipePeers = false;
    bool foundSocketPeers = false;
    bool foundExactPreviousPipePeer = false;
    bool foundExactPreviousSocketPeer = false;
    bool foundConflicts = false;
    var pipePeerItemValues = new List<string>();
    var socketPeerItemValues = new List<string>();

    fixed (byte*
      propertyManualConnectionSettingsId = "manual_connection_settings"u8,
      propertyPeerDiscoveryAvailablePipeFeedsId = "available_pipe_feeds_list"u8,
      propertyPeerDiscoveryAvailableSocketFeedsId = "available_socket_feeds_list"u8
    )
    {
      var useManualConnectionSettings = Convert.ToBoolean(ObsData.obs_data_get_bool(settings, (sbyte*)propertyManualConnectionSettingsId));

      // variables needed to restore the previous selection in the lists, even if an updated IP and/or port were detected through discovery
      var previousPipeFeedsListSelectionValue = Marshal.PtrToStringUTF8((IntPtr)ObsData.obs_data_get_string(settings, (sbyte*)propertyPeerDiscoveryAvailablePipeFeedsId))!;
      var previousSocketFeedsListSelectionValue = Marshal.PtrToStringUTF8((IntPtr)ObsData.obs_data_get_string(settings, (sbyte*)propertyPeerDiscoveryAvailableSocketFeedsId))!;
      PeerDiscovery.Peer previousSocketPeer;
      try
      {
        previousSocketPeer = PeerDiscovery.Peer.FromListItemValue(previousSocketFeedsListSelectionValue);
      }
      catch
      {
        previousSocketPeer = default;
      }
      PeerDiscovery.Peer previousPipePeer;
      try
      {
        previousPipePeer = PeerDiscovery.Peer.FromListItemValue(previousPipeFeedsListSelectionValue);
      }
      catch
      {
        previousPipePeer = default;
      }
      var previousPeerSocketItemUniqueIdentifier = previousSocketPeer.SocketUniqueIdentifier;
      var previousPipeFeedsListSelectionName = previousPipePeer.PipeListItemName;
      var previousSocketFeedsListSelectionName = previousSocketPeer.SocketListItemName;
      var newSocketFeedsListSelectionValue = "";

      ObsProperties.obs_property_list_clear(peerDiscoveryAvailablePipeFeedsList);
      ObsProperties.obs_property_list_clear(peerDiscoveryAvailableSocketFeedsList);
      nuint pipePeerIndex = 0;
      nuint socketPeerIndex = 0;
      foreach (var peer in discoveredPeers)
      {
        var peerSocketItemName = peer.SocketListItemName;
        var peerSocketItemValue = peer.SocketListItemValue;
        var peerPipeItemValue = peer.PipeListItemValue;
        bool versionMatch = (peer.SenderVersionString == Module.ModuleVersionString);
        string versionMismatchText = "";
        if (!versionMatch)
          versionMismatchText = " (" + Module.ObsTextString("PeerDiscoveryVersionMismatchText") + ")";
        fixed (byte*
          peerListPipeItemName = Encoding.UTF8.GetBytes(peer.PipeListItemName + versionMismatchText),
          peerListPipeItemValue = Encoding.UTF8.GetBytes(peerPipeItemValue),
          peerListSocketItemName = Encoding.UTF8.GetBytes(peerSocketItemName + versionMismatchText),
          peerListSocketItemValue = Encoding.UTF8.GetBytes(peerSocketItemValue)
        )
        {
          if (peer.ConnectionType == PeerDiscovery.ConnectionTypes.Pipe)
          {
            foundPipePeers = true;
            if (versionMatch && (previousPipeFeedsListSelectionValue == peerPipeItemValue))
              foundExactPreviousPipePeer = true;
            ObsProperties.obs_property_list_add_string(peerDiscoveryAvailablePipeFeedsList, (sbyte*)peerListPipeItemName, (sbyte*)peerListPipeItemValue);
            if (!versionMatch ||
               (IsRelay && (peer.SenderType == Beam.SenderTypes.Relay) && (peer.Identifier == BeamReceiver.SenderRelayProperties.Identifier)) // don't relay ourselves
            )
              ObsProperties.obs_property_list_item_disable(peerDiscoveryAvailablePipeFeedsList, pipePeerIndex, Convert.ToByte(true));
            pipePeerIndex++;
            if (pipePeerItemValues.Contains(peer.Identifier))
            {
              foundConflicts = true;
              Module.Log("Peer Discovery: found duplicate pipe peer: " + peer.Identifier, ObsLogLevel.Warning);
            }
            else
              pipePeerItemValues.Add(peer.Identifier);
          }
          else if (peer.ConnectionType == PeerDiscovery.ConnectionTypes.Socket)
          {
            foundSocketPeers = true;
            if (versionMatch && (previousSocketFeedsListSelectionValue == peerSocketItemValue))
              foundExactPreviousSocketPeer = true;
            string peerSocketItemUniqueIdentifier = peer.SocketUniqueIdentifier;
            if (versionMatch && (previousPeerSocketItemUniqueIdentifier == peerSocketItemUniqueIdentifier)) // this matches even when IP and/or port have changed, so we can restore the previous selection, but with updated IP/port
              newSocketFeedsListSelectionValue = peerSocketItemValue;
            ObsProperties.obs_property_list_add_string(peerDiscoveryAvailableSocketFeedsList, (sbyte*)peerListSocketItemName, (sbyte*)peerListSocketItemValue);
            if (!versionMatch ||
               (IsRelay && (peer.SenderType == Beam.SenderTypes.Relay) && (peer.Identifier == BeamReceiver.SenderRelayProperties.Identifier)) // don't relay ourselves
            )
              ObsProperties.obs_property_list_item_disable(peerDiscoveryAvailableSocketFeedsList, socketPeerIndex, Convert.ToByte(true));
            socketPeerIndex++;
            if (socketPeerItemValues.Contains(peerSocketItemUniqueIdentifier))
            {
              foundConflicts = true;
              Module.Log("Peer Discovery: found duplicate socket peer: \"" + peerSocketItemUniqueIdentifier + "\"", ObsLogLevel.Warning);
            }
            else
              socketPeerItemValues.Add(peerSocketItemUniqueIdentifier);
          }
        }
      }
      fixed (byte*
        noFeedsListItem = Module.ObsText("PeerDiscoveryNoFeedsFoundText"),
        noFeedSelectedListItem = Module.ObsText("PeerDiscoveryNoFeedSelectedText"),
        propertyPeerDiscoveryIdentifierConflictWarningid = "identifier_conflict_warning"u8
      )
      {
        ObsProperties.obs_property_set_visible(peerDiscoveryIdentifierConflictWarningProperty, Convert.ToByte(foundConflicts));

        if (foundPipePeers)
          ObsProperties.obs_property_list_insert_string(peerDiscoveryAvailablePipeFeedsList, 0, (sbyte*)noFeedSelectedListItem, (sbyte*)noFeedSelectedListItem);
        else
          ObsProperties.obs_property_list_add_string(peerDiscoveryAvailablePipeFeedsList, (sbyte*)noFeedsListItem, (sbyte*)noFeedsListItem);
        if (foundSocketPeers)
          ObsProperties.obs_property_list_insert_string(peerDiscoveryAvailableSocketFeedsList, 0, (sbyte*)noFeedSelectedListItem, (sbyte*)noFeedSelectedListItem);
        else
          ObsProperties.obs_property_list_add_string(peerDiscoveryAvailableSocketFeedsList, (sbyte*)noFeedsListItem, (sbyte*)noFeedsListItem);

        // was a pipe peer previously configured that wasn't discovered anymore this time?
        if (!foundExactPreviousPipePeer && !string.IsNullOrEmpty(previousPipeFeedsListSelectionValue) && (previousPipeFeedsListSelectionValue != Module.ObsTextString("PeerDiscoveryNoFeedsFoundText")) && (previousPipeFeedsListSelectionValue != Module.ObsTextString("PeerDiscoveryNoFeedSelectedText")))
        {
          // then make this transparent by adding this as a disabled list item
          Module.Log($"Peer Discovery: previously selected feed \"{previousPipeFeedsListSelectionName}\" not found anymore.", ObsLogLevel.Warning);
          fixed (byte* listItemName = Encoding.UTF8.GetBytes(previousPipeFeedsListSelectionName), listItemValue = Encoding.UTF8.GetBytes(previousPipeFeedsListSelectionValue))
            ObsProperties.obs_property_list_insert_string(peerDiscoveryAvailablePipeFeedsList, 1, (sbyte*)listItemName, (sbyte*)listItemValue);
          ObsProperties.obs_property_list_item_disable(peerDiscoveryAvailablePipeFeedsList, 1, Convert.ToByte(true));
        }

        // was a socket peer previously configured that wasn't discovered anymore this time?
        if (!foundExactPreviousSocketPeer && !string.IsNullOrEmpty(previousSocketFeedsListSelectionValue) && (previousSocketFeedsListSelectionValue != Module.ObsTextString("PeerDiscoveryNoFeedsFoundText")) && (previousSocketFeedsListSelectionValue != Module.ObsTextString("PeerDiscoveryNoFeedSelectedText")))
        {
          // then make this transparent by adding this as a disabled list item
          Module.Log($"Peer Discovery: previously selected feed \"{previousSocketFeedsListSelectionName}\" not found anymore.", ObsLogLevel.Warning);
          fixed (byte* listItemName = Encoding.UTF8.GetBytes(previousSocketFeedsListSelectionName), listItemValue = Encoding.UTF8.GetBytes(previousSocketFeedsListSelectionValue))
            ObsProperties.obs_property_list_insert_string(peerDiscoveryAvailableSocketFeedsList, 1, (sbyte*)listItemName, (sbyte*)listItemValue);
          ObsProperties.obs_property_list_item_disable(peerDiscoveryAvailableSocketFeedsList, 1, Convert.ToByte(true));
        }

        // did we find a selection that matches the previous one, but with changed IP and/or port?
        if (foundSocketPeers && (newSocketFeedsListSelectionValue != "") && (newSocketFeedsListSelectionValue != previousSocketFeedsListSelectionValue))
        {
          if (useManualConnectionSettings)
          {
            // for manual connection the user wouldn't expect their connection settings to be changed automatically by discovery results,
            // reset the list to no selection instead to indicate that the previous setting is not valid anymore
            ObsData.obs_data_set_string(settings, (sbyte*)propertyPeerDiscoveryAvailableSocketFeedsId, (sbyte*)noFeedSelectedListItem);
          }
          else
          {
            // in discovery mode the user would expect the connection settings to be updated automatically, so we do that here
            fixed (byte* propertyNewSocketFeedsListSelectionValue = Encoding.UTF8.GetBytes(newSocketFeedsListSelectionValue))
              ObsData.obs_data_set_string(settings, (sbyte*)propertyPeerDiscoveryAvailableSocketFeedsId, (sbyte*)propertyNewSocketFeedsListSelectionValue);
          }
        }
      }
    }
  }

  public unsafe void CheckNetworkInterfaces(obs_properties* properties, obs_data* settings)
  {
    fixed (byte*
      propertyRelayConnectionTypePipeId = "relay_connection_type_pipe"u8,
      propertyConnectionTypePipeId = "connection_type_pipe"u8,
      propertyNetworkInterfaceNoLocalAddressWarningId = "receiver_network_interface_no_local_address_warning_text"u8
    )
    {
      var connectionTypePipe = !Convert.ToBoolean(ObsData.obs_data_get_bool(settings, (IsRelay ? (sbyte*)propertyRelayConnectionTypePipeId : (sbyte*)propertyConnectionTypePipeId)));
      var networkInterfaceAddress = NetworkInterfaceAddress;
      Module.Log($"Network interface set to: {NetworkInterfaceName}", ObsLogLevel.Info);
      bool showNoLocalAddressWarning = (!connectionTypePipe &&
                                        (((networkInterfaceAddress == IPAddress.Any) && !NetworkInterfacesHaveLocalAddress) ||
                                        ((networkInterfaceAddress != IPAddress.Any) && (!NetworkInterfaces.IsLocalAddress(networkInterfaceAddress)))));
      ObsProperties.obs_property_set_visible(ObsProperties.obs_properties_get(properties, (sbyte*)propertyNetworkInterfaceNoLocalAddressWarningId), Convert.ToByte(showNoLocalAddressWarning));
      if (showNoLocalAddressWarning)
        Module.Log($"{NetworkInterfaceName}: {Module.ObsTextString("NetworkInterfaceNoLocalAddressWarningText")}", ObsLogLevel.Warning);
    }
  }
  #endregion Helper methods

#pragma warning disable IDE1006

  #region Timestamp measure filter API methods
  [UnmanagedCallersOnly(CallConvs = [typeof(System.Runtime.CompilerServices.CallConvCdecl)])]
  public static unsafe sbyte* filter_get_name(void* data)
  {
    fixed (byte* sourceName = "Beam Timestamp Helper"u8)
      return (sbyte*)sourceName;
  }

  [UnmanagedCallersOnly(CallConvs = [typeof(System.Runtime.CompilerServices.CallConvCdecl)])]
  public static unsafe void* filter_create(obs_data* settings, obs_source* source)
  {
    Module.Log("filter_create called", ObsLogLevel.Debug);
    var context = ObsBmem.bzalloc<FilterContext>();
    context->FilterSource = source;
    context->SourceId = 0;
    return context;
  }

  [UnmanagedCallersOnly(CallConvs = [typeof(System.Runtime.CompilerServices.CallConvCdecl)])]
  public static unsafe void filter_destroy(void* data)
  {
    Module.Log("filter_destroy called", ObsLogLevel.Debug);
    ObsBmem.bfree(data);
  }

  [UnmanagedCallersOnly(CallConvs = [typeof(System.Runtime.CompilerServices.CallConvCdecl)])]
  public static unsafe obs_properties* filter_get_properties(void* data)
  {
    var properties = ObsProperties.obs_properties_create();
    fixed (byte*
      propertyFilterTimestampHelperId = "filter_timestamp_helper_text"u8,
      propertyFilterTimestampHelperText = Module.ObsText("FilterTimestampHelperText")
    )
    {
      ObsProperties.obs_properties_add_text(properties, (sbyte*)propertyFilterTimestampHelperId, (sbyte*)propertyFilterTimestampHelperText, obs_text_type.OBS_TEXT_INFO);
    }
    return properties;
  }

  [UnmanagedCallersOnly(CallConvs = [typeof(System.Runtime.CompilerServices.CallConvCdecl)])]
  public static unsafe obs_source_frame* filter_video(void* data, obs_source_frame* frame)
  {
    // Module.Log("filter_video called with timestamp " + frame->timestamp, ObsLogLevel.Debug);
    var filterContext = (FilterContext*)data;
    if (filterContext->SourceId == 0)
    {
      //TODO: move this initialization to filter_add as soon as an OBS (probably the next after 29.1.3) with this new callback has been released: https://github.com/obsproject/obs-studio/commit/a494cf5ce493b77af682e4c4e2a64302d2ecc393
      // background: obs_filter_get_parent() is not guaranteed to work in filter_create, but it should be in filter_add, and then we don't need this check on every frame anymore
      var parentSource = Obs.obs_filter_get_parent(filterContext->FilterSource);
      if (parentSource != null)
        filterContext->SourceId = ((Context*)GetSource(parentSource).ContextPointer)->SourceId;
    }
    if (filterContext->SourceId > 0)
      _sourceList[filterContext->SourceId].CurrentVideoTimestamp = frame->timestamp;
    return frame;
  }

  [UnmanagedCallersOnly(CallConvs = [typeof(System.Runtime.CompilerServices.CallConvCdecl)])]
  public static unsafe obs_audio_data* filter_audio(void* data, obs_audio_data* frame)
  {
    // Module.Log("filter_audio called with timestamp " + frame->timestamp, ObsLogLevel.Debug);
    var filterContext = (FilterContext*)data;
    if (filterContext->SourceId == 0)
    {
      //TODO: move this initialization to filter_add as soon as an OBS (probably the next after 29.1.3) with this new callback has been released: https://github.com/obsproject/obs-studio/commit/a494cf5ce493b77af682e4c4e2a64302d2ecc393
      // background: obs_filter_get_parent() is not guaranteed to work in filter_create, but it should be in filter_add, and then we don't need this check on every frame anymore
      var parentSource = Obs.obs_filter_get_parent(filterContext->FilterSource);
      if (parentSource != null)
        filterContext->SourceId = ((Context*)GetSource(parentSource).ContextPointer)->SourceId;
    }
    if (filterContext->SourceId > 0)
      _sourceList[filterContext->SourceId].CurrentAudioTimestamp = frame->timestamp;
    return frame;
  }

  [UnmanagedCallersOnly(CallConvs = [typeof(System.Runtime.CompilerServices.CallConvCdecl)])]
  public static unsafe void filter_remove(void* data, obs_source* source)
  {
    Module.Log("filter_remove called", ObsLogLevel.Debug);
    var filterContext = (FilterContext*)data;
    if (filterContext->SourceId == 0)
    {
      var parentSource = Obs.obs_filter_get_parent(filterContext->FilterSource);
      if (parentSource != null)
        filterContext->SourceId = ((Context*)GetSource(parentSource).ContextPointer)->SourceId;
    }
    if (filterContext->SourceId > 0)
    {
      _sourceList[filterContext->SourceId].CurrentVideoTimestamp = 0;
      _sourceList[filterContext->SourceId].CurrentAudioTimestamp = 0;
      filterContext->SourceId = 0;
    }
  }
  #endregion Timestamp measure filter API methods

<<<<<<< HEAD
  #region Relay Source API methods
  // the sources here need to deviate from the original ones, since they are called before there is an instance holding the IsRelay information

  [UnmanagedCallersOnly(CallConvs = [typeof(System.Runtime.CompilerServices.CallConvCdecl)])]
  public static unsafe sbyte* relay_source_get_name(void* data)
  {
    Module.Log("relay_source_get_name called", ObsLogLevel.Debug);
    fixed (byte* sourceName = "Beam Relay"u8)
      return (sbyte*)sourceName;
  }

  [UnmanagedCallersOnly(CallConvs = [typeof(System.Runtime.CompilerServices.CallConvCdecl)])]
  public static unsafe void* relay_source_create(obs_data* settings, obs_source* source)
  {
    Module.Log("relay_source_create called", ObsLogLevel.Debug);
    Context* context = (Context*)Marshal.AllocCoTaskMem(sizeof(Context));
    context->Settings = settings;
    context->Source = source;
    context->Video = ObsBmem.bzalloc<obs_source_frame>();
    context->Audio = ObsBmem.bzalloc<obs_source_audio>();
    context->TimestampFilter = null;
    context->TimestampFilterAdded = false;
    context->ReceiveDelay = -1;
    context->RenderDelay = -1;
    context->SourceId = ++_sourceCount;
    context->RelayState = obs_media_state.OBS_MEDIA_STATE_STOPPED;
    var thisSource = new Source();
    _sourceList.TryAdd(context->SourceId, thisSource);
    thisSource.ContextPointer = (IntPtr)context;
    thisSource.IsRelay = true;
    thisSource.BeamReceiver = new(true);
    thisSource.BeamReceiver.SenderRelayProperties.Settings = settings;
    thisSource.BeamReceiver.SenderRelayProperties.Source = source;
    thisSource.BeamReceiver.Disconnected += thisSource.DisconnectedEventHandler;

    fixed (byte* propertyEnableId = "enable"u8)
    {
      if (Convert.ToBoolean(ObsData.obs_data_get_bool(settings, (sbyte*)propertyEnableId)))
        StartRelay(context);
    }

    return context;
  }

  [UnmanagedCallersOnly(CallConvs = [typeof(System.Runtime.CompilerServices.CallConvCdecl)])]
  public static unsafe void relay_source_get_defaults(obs_data* settings)
  {
    Module.Log("relay_source_get_defaults called", ObsLogLevel.Debug);
    fixed (byte*
      propertyTargetPipeNameId = "pipe_name"u8,
      propertyTargetPipeNameDefaultText = "Beam Sender"u8,
      propertyTargetHostId = "host"u8,
      propertyTargetHostDefaultText = "127.0.0.1"u8,
      propertyRelayConnectionTypePipeId = "relay_connection_type_pipe"u8,
      propertyRelayConnectionTypeSocketId = "relay_connection_type_socket"u8,
      propertyTargetPortId = "port"u8
    )
    {
      ObsData.obs_data_set_default_bool(settings, (sbyte*)propertyRelayConnectionTypePipeId, Convert.ToByte(false));
      ObsData.obs_data_set_default_bool(settings, (sbyte*)propertyRelayConnectionTypeSocketId, Convert.ToByte(true));
      ObsData.obs_data_set_default_string(settings, (sbyte*)propertyTargetPipeNameId, (sbyte*)propertyTargetPipeNameDefaultText);
      ObsData.obs_data_set_default_string(settings, (sbyte*)propertyTargetHostId, (sbyte*)propertyTargetHostDefaultText);
      ObsData.obs_data_set_default_int(settings, (sbyte*)propertyTargetPortId, BeamSender.DefaultPort);
    }

    // add additional defaults for the sender properties of relay sources
    BeamSenderProperties.settings_get_defaults(Beam.SenderTypes.Relay, settings);
  }

  [UnmanagedCallersOnly(CallConvs = [typeof(System.Runtime.CompilerServices.CallConvCdecl)])]
  public static unsafe void relay_source_media_play_pause(void* data, byte play)
  {
    Module.Log($"relay_source_media_play_pause (play: {Convert.ToBoolean(play)}) called", ObsLogLevel.Debug);

    var context = (Context*)data;
    bool isPlaying = (context->RelayState == obs_media_state.OBS_MEDIA_STATE_PLAYING);
    if (!isPlaying)
      StartRelay(data);
    else
      StopRelay(data, true);

  }

  [UnmanagedCallersOnly(CallConvs = [typeof(System.Runtime.CompilerServices.CallConvCdecl)])]
  public static unsafe void relay_source_media_restart(void* data)
  {
    Module.Log("relay_source_media_restart called", ObsLogLevel.Debug);
    StartRelay(data);
  }

  [UnmanagedCallersOnly(CallConvs = [typeof(System.Runtime.CompilerServices.CallConvCdecl)])]
  public static unsafe void relay_source_media_stop(void* data)
  {
    Module.Log("relay_source_media_stop called", ObsLogLevel.Debug);
    StopRelay(data, false);
  }

  public static unsafe void StartRelay(void* data)
  {
    var context = (Context*)data;
    context->RelayState = obs_media_state.OBS_MEDIA_STATE_PLAYING;
    fixed (byte* propertyEnableId = "enable"u8)
      ObsData.obs_data_set_bool(context->Settings, (sbyte*)propertyEnableId, Convert.ToByte((context->RelayState == obs_media_state.OBS_MEDIA_STATE_PLAYING)));
    var thisSource = GetSource(data);
    thisSource.RelayEnabledTime = DateTime.UtcNow;
    thisSource.Connect();
    Obs.obs_source_media_started(context->Source);
  }

  public static unsafe void StopRelay(void* data, bool paused)
  {
    var context = (Context*)data;
    context->RelayState = (paused ? obs_media_state.OBS_MEDIA_STATE_PAUSED : obs_media_state.OBS_MEDIA_STATE_STOPPED);
    fixed (byte* propertyEnableId = "enable"u8)
      ObsData.obs_data_set_bool(context->Settings, (sbyte*)propertyEnableId, Convert.ToByte((context->RelayState == obs_media_state.OBS_MEDIA_STATE_PLAYING)));
    var thisSource = GetSource(data);
    if (thisSource.BeamReceiver.IsConnected)
      thisSource.BeamReceiver.Disconnect();
  }

  [UnmanagedCallersOnly(CallConvs = [typeof(System.Runtime.CompilerServices.CallConvCdecl)])]
  public static unsafe obs_media_state relay_source_media_get_state(void* data)
  {
    Module.Log("relay_source_media_get_state called", ObsLogLevel.Debug);
    return ((Context*)data)->RelayState;
  }

  [UnmanagedCallersOnly(CallConvs = [typeof(System.Runtime.CompilerServices.CallConvCdecl)])]
  public static unsafe long relay_source_media_get_time(void* data)
  {
    Module.Log("relay_source_media_get_time called", ObsLogLevel.Debug);
    if ((((Context*)data)->RelayState == obs_media_state.OBS_MEDIA_STATE_PLAYING) && GetSource(data).BeamReceiver.IsConnected)
      return (long)DateTime.UtcNow.Subtract(GetSource(data).RelayEnabledTime).TotalMilliseconds;
    else
      return 0;
  }

  [UnmanagedCallersOnly(CallConvs = [typeof(System.Runtime.CompilerServices.CallConvCdecl)])]
  public static unsafe long relay_source_media_get_duration(void* data)
  {
    Module.Log("relay_source_media_get_duration called", ObsLogLevel.Debug);
    if ((((Context*)data)->RelayState == obs_media_state.OBS_MEDIA_STATE_PLAYING) && GetSource(data).BeamReceiver.IsConnected)
      return (long)DateTime.UtcNow.Subtract(GetSource(data).RelayEnabledTime).TotalMilliseconds;
    else
      return 0;
  }
  #endregion Relay Source API methods

  #region Receiver Source API methods
=======
  #region Source API methods
>>>>>>> c2319cb4
  [UnmanagedCallersOnly(CallConvs = [typeof(System.Runtime.CompilerServices.CallConvCdecl)])]
  public static unsafe sbyte* source_get_name(void* data)
  {
    Module.Log("source_get_name called", ObsLogLevel.Debug);
    fixed (byte* sourceName = "Beam Receiver"u8)
      return (sbyte*)sourceName;
  }

  [UnmanagedCallersOnly(CallConvs = [typeof(System.Runtime.CompilerServices.CallConvCdecl)])]
  public static unsafe void* source_create(obs_data* settings, obs_source* source)
  {
    Module.Log("source_create called", ObsLogLevel.Debug);
    Context* context = (Context*)Marshal.AllocCoTaskMem(sizeof(Context));
    context->Settings = settings;
    context->Source = source;
    context->Video = ObsBmem.bzalloc<obs_source_frame>();
    context->Audio = ObsBmem.bzalloc<obs_source_audio>();
    context->TimestampFilter = null;
    context->TimestampFilterAdded = false;
    context->ReceiveDelay = -1;
    context->RenderDelay = -1;
    context->SourceId = ++_sourceCount;
    context->RelayState = obs_media_state.OBS_MEDIA_STATE_NONE;
    var thisSource = new Source();
    _sourceList.TryAdd(context->SourceId, thisSource);
    thisSource.ContextPointer = (IntPtr)context;
    thisSource.BeamReceiver.VideoFrameReceived += thisSource.VideoFrameReceivedEventHandler;
    thisSource.BeamReceiver.AudioFrameReceived += thisSource.AudioFrameReceivedEventHandler;
    thisSource.BeamReceiver.Disconnected += thisSource.DisconnectedEventHandler;
    return context;
  }

  [UnmanagedCallersOnly(CallConvs = [typeof(System.Runtime.CompilerServices.CallConvCdecl)])]
  public static unsafe void source_destroy(void* data)
  {
    Module.Log("source_destroy called", ObsLogLevel.Debug);
    var thisSource = GetSource(data);
    thisSource.BeamReceiver.Disconnect();
    thisSource.BeamReceiver.Disconnected -= thisSource.DisconnectedEventHandler;
    if (!thisSource.IsRelay)
    {
      thisSource.BeamReceiver.VideoFrameReceived -= thisSource.VideoFrameReceivedEventHandler;
      thisSource.BeamReceiver.AudioFrameReceived -= thisSource.AudioFrameReceivedEventHandler;
    }
    var context = (Context*)data;
    ObsBmem.bfree(context->Video);
    ObsBmem.bfree(context->Audio);
    if (context->TimestampFilterAdded) // if it was created by us during this session it needs to be released by us to prevent a memory in the log on exit - otherwise if it was already there from last session OBS will take care of that (and then releasing it here could even cause a crash)
      Obs.obs_source_release(context->TimestampFilter);
    Marshal.FreeCoTaskMem((IntPtr)context);
    Module.Log("source_destroy finished", ObsLogLevel.Debug);
  }

  [UnmanagedCallersOnly(CallConvs = [typeof(System.Runtime.CompilerServices.CallConvCdecl)])]
  public static unsafe void source_show(void* data)
  {
    Module.Log("source_show called", ObsLogLevel.Debug);

    var thisSource = GetSource(data);
    if (!thisSource.IsRelay)
    {
      // add the timestamp helper filter if it doesn't exist yet
      ensureTimestampHelperFilterExists(data);

      // the activate/deactivate events are not triggered by Studio Mode, so we need to connect/disconnect in show/hide events if the source should also work in Studio Mode
      thisSource.Connect();
    }
  }

  public static unsafe void ensureTimestampHelperFilterExists(void* data)
  {
    Context* context = (Context*)data;
    context->TimestampFilter = null;
    Obs.obs_source_enum_filters(context->Source, &sourceEnumFiltersFindTimestampHelperFilter, data);
    if (context->TimestampFilter == null) // timestamp helper filter hasn't been added yet to this source, add it now
    {
      Module.Log("Timestamp helper filter not found, adding.", ObsLogLevel.Debug);
      fixed (byte* id = "Beam Timestamp Filter"u8)
        context->TimestampFilter = Obs.obs_source_create_private((sbyte*)id, (sbyte*)id, null);
      Obs.obs_source_filter_add(context->Source, context->TimestampFilter);
      context->TimestampFilterAdded = true;
    }
  }

  [UnmanagedCallersOnly(CallConvs = [typeof(System.Runtime.CompilerServices.CallConvCdecl)])]
  public static unsafe void sourceEnumFiltersFindTimestampHelperFilter(obs_source* parent, obs_source* child, void* data)
  {
    Context* context = (Context*)data;
    if (Marshal.PtrToStringUTF8((IntPtr)Obs.obs_source_get_name(child)) == "Beam Timestamp Filter")
    {
      context->TimestampFilter = child;
      context->TimestampFilterAdded = false;
    }
  }

  [UnmanagedCallersOnly(CallConvs = [typeof(System.Runtime.CompilerServices.CallConvCdecl)])]
  public static unsafe void source_hide(void* data)
  {
    Module.Log("source_hide called", ObsLogLevel.Debug);

    // the activate/deactivate events are not triggered by Studio Mode, so we need to connect/disconnect in show/hide events if the source should also work in Studio Mode
    var thisSource = GetSource(data);
    if (!thisSource.IsRelay)
      thisSource.BeamReceiver.Disconnect();
  }

  [UnmanagedCallersOnly(CallConvs = [typeof(System.Runtime.CompilerServices.CallConvCdecl)])]
  public static unsafe obs_properties* source_get_properties(void* data)
  {
    Module.Log("source_get_properties called", ObsLogLevel.Debug);

    var thisSource = GetSource(data);

    var properties = ObsProperties.obs_properties_create();
    ObsProperties.obs_properties_set_flags(properties, ObsProperties.OBS_PROPERTIES_DEFER_UPDATE);
    fixed (byte*
      propertyEnableId = "enable"u8,
      propertyEnableRelayCaption = Module.ObsText("EnableRelayCaption"),
      propertyEnableRelayText = Module.ObsText("EnableRelayText"),
      propertyRenderDelayLimitId = "render_delay_limit"u8,
      propertyRenderDelayLimitCaption = Module.ObsText("RenderDelayLimitCaption"),
      propertyRenderDelayLimitText = Module.ObsText("RenderDelayLimitText"),
      propertyRenderDelayLimitSuffix = " ms"u8,
      propertyRenderDelayLimitBelowFrameBufferTimeWarningId = "render_delay_limit_below_frame_buffer_time_warning"u8,
      propertyRenderDelayLimitBelowFrameBufferTimeWarningText = Module.ObsText("RenderDelayLimitBelowFrameBufferTimeWarningText"),
      propertyReceiveAndRenderDelayId = "receive_and_render_delay"u8,
      propertyReceiveDelayCaption = Module.ObsText("ReceiveDelayCaption"),
      propertyReceiveDelayText = Module.ObsText("ReceiveDelayText", "--"),
      propertyReceiveAndRenderDelayCaption = Module.ObsText("ReceiveAndRenderDelayCaption"),
      propertyReceiveAndRenderDelayText = Module.ObsText("ReceiveAndRenderDelayText", "--", "--"),
      propertyReceiveAndRenderDelayRefreshButtonId = "receive_and_render_delay_refresh_button"u8,
      propertyReceiveAndRenderDelayRefreshButtonCaption = Module.ObsText("ReceiveAndRenderDelayRefreshButtonCaption"),
      propertyReceiveAndRenderDelayRefreshButtonText = Module.ObsText("ReceiveAndRenderDelayRefreshButtonText"),
      propertyFrameBufferTimeId = "frame_buffer_time"u8,
      propertyFrameBufferTimeCaption = Module.ObsText("FrameBufferTimeCaption"),
      propertyFrameBufferTimeText = Module.ObsText("FrameBufferTimeText"),
      propertyFrameBufferTimeMemoryUsageInfoId = "frame_buffer_time_info"u8,
      propertyFrameBufferTimeMemoryUsageInfoText = Module.ObsText("FrameBufferTimeMemoryUsageInfoText"),
      propertyFrameBufferTimeSuffix = " ms"u8,
      propertyFrameBufferTimeFixedRenderDelayId = "frame_buffer_time_fixed_render_delay"u8,
      propertyFrameBufferTimeFixedRenderDelayCaption = Module.ObsText("FrameBufferTimeFixedRenderDelayCaption"),
      propertyFrameBufferTimeFixedRenderDelayText = Module.ObsText("FrameBufferTimeFixedRenderDelayText"),
      propertyTargetPipeNameId = "pipe_name"u8,
      propertyTargetPipeNameCaption = Module.ObsText("TargetPipeNameCaption"),
      propertyTargetPipeNameText = Module.ObsText("TargetPipeNameText"),
      propertyTargetHostId = "host"u8,
      propertyTargetHostCaption = Module.ObsText("TargetHostCaption"),
      propertyTargetHostText = Module.ObsText("TargetHostText"),
      propertyTargetPortId = "port"u8,
      propertyTargetPortCaption = Module.ObsText("TargetPortCaption"),
      propertyTargetPortText = Module.ObsText("TargetPortText"),
      propertyConnectionTypeId = "connection_type"u8,
      propertyConnectionTypeCaption = Module.ObsText("ConnectionTypeCaption"),
      propertyConnectionTypeText = Module.ObsText("ConnectionTypeText"),
      propertyRelayConnectionTypePipeId = "relay_connection_type_pipe"u8,
      propertyConnectionTypePipeId = "connection_type_pipe"u8,
      propertyConnectionTypePipeCaption = Module.ObsText("ConnectionTypePipeCaption"),
      propertyConnectionTypePipeText = Module.ObsText("ConnectionTypePipeText"),
      propertyRelayConnectionTypeSocketId = "relay_connection_type_socket"u8,
      propertyConnectionTypeSocketId = "connection_type_socket"u8,
      propertyConnectionTypeSocketCaption = Module.ObsText("ConnectionTypeSocketCaption"),
      propertyConnectionTypeSocketText = Module.ObsText("ConnectionTypeSocketText"),
      propertyPeerDiscoveryAvailablePipeFeedsId = "available_pipe_feeds_list"u8,
      propertyPeerDiscoveryAvailableSocketFeedsId = "available_socket_feeds_list"u8,
      propertyPeerDiscoveryAvailableFeedsCaption = Module.ObsText("PeerDiscoveryAvailableFeedsCaption"),
      propertyPeerDiscoveryAvailableFeedsText = Module.ObsText("PeerDiscoveryAvailableFeedsText"),
      propertyPeerDiscoveryIdentifierConflictWarningid = "identifier_conflict_warning"u8,
      propertyPeerDiscoveryIdentifierConflictWarningText = Module.ObsText("PeerDiscoveryIdentifierConflictWarningText"),
      propertyManualConnectionSettingsId = "manual_connection_settings"u8,
      propertyManualConnectionSettingsText = Module.ObsText("ManualConnectionSettingsText"),
      propertyManualConnectionSettingsCaption = Module.ObsText("ManualConnectionSettingsCaption"),
      propertyRelayNetworkInterfaceListId = "relay_network_interface_list"u8,
      propertyNetworkInterfaceListId = "network_interface_list"u8,
      propertyNetworkInterfaceListCaption = Module.ObsText("NetworkInterfaceListCaption"),
      propertyNetworkInterfaceListText = Module.ObsText("NetworkInterfaceListText"),
      propertyNetworkInterfaceNoLocalAddressWarningId = "receiver_network_interface_no_local_address_warning_text"u8,
      propertyNetworkInterfaceNoLocalAddressWarningText = Module.ObsText("NetworkInterfaceNoLocalAddressWarningText"),
      propertyRelayId = "relay"u8,
      propertyRelayCaption = Module.ObsText("RelayGroupCaption"),
      propertyRelayText = Module.ObsText("RelayGroupText")
    )
    {
      // render delay limit
      if (!thisSource.IsRelay)
      {
        var renderDelayLimitProperty = ObsProperties.obs_properties_add_int_slider(properties, (sbyte*)propertyRenderDelayLimitId, (sbyte*)propertyRenderDelayLimitCaption, 0, 5000, 50);
        ObsProperties.obs_property_set_long_description(renderDelayLimitProperty, (sbyte*)propertyRenderDelayLimitText);
        ObsProperties.obs_property_int_set_suffix(renderDelayLimitProperty, (sbyte*)propertyRenderDelayLimitSuffix);
        ObsProperties.obs_property_set_modified_callback(renderDelayLimitProperty, &RenderDelayLimitOrFrameBufferChangedEventHandler);
        // warning if the render delay is set below the frame buffer time
        var renderDelayLimitBelowFrameBufferTimeWarningProperty = ObsProperties.obs_properties_add_text(properties, (sbyte*)propertyRenderDelayLimitBelowFrameBufferTimeWarningId, (sbyte*)propertyRenderDelayLimitBelowFrameBufferTimeWarningText, obs_text_type.OBS_TEXT_INFO);
        ObsProperties.obs_property_text_set_info_type(renderDelayLimitBelowFrameBufferTimeWarningProperty, obs_text_info_type.OBS_TEXT_INFO_WARNING);
        ObsProperties.obs_property_set_visible(renderDelayLimitBelowFrameBufferTimeWarningProperty, Convert.ToByte(false));
      }
      else
      {
        var enableProperty = ObsProperties.obs_properties_add_bool(properties, (sbyte*)propertyEnableId, (sbyte*)propertyEnableRelayCaption);
        ObsProperties.obs_property_set_long_description(enableProperty, (sbyte*)propertyEnableRelayText);
        ObsProperties.obs_property_set_modified_callback(enableProperty, &EnableChangedEventHandler);
      }

      // frame buffer
      if (!thisSource.IsRelay)
      {
        // label that can display the current delays for an active feed
        var receiveAndRenderDelayProperty = ObsProperties.obs_properties_add_text(properties, (sbyte*)propertyReceiveAndRenderDelayId, (sbyte*)propertyReceiveAndRenderDelayCaption, obs_text_type.OBS_TEXT_INFO);
        ObsProperties.obs_property_set_long_description(receiveAndRenderDelayProperty, (sbyte*)propertyReceiveAndRenderDelayText);
        var receiveAndRenderDelayRefreshButton = ObsProperties.obs_properties_add_button(properties, (sbyte*)propertyReceiveAndRenderDelayRefreshButtonId, (sbyte*)propertyReceiveAndRenderDelayRefreshButtonCaption, &ReceiveAndRenderDelayRefreshButtonClickedEventHandler);

        ObsProperties.obs_property_set_long_description(receiveAndRenderDelayRefreshButton, (sbyte*)propertyReceiveAndRenderDelayRefreshButtonText);
        var frameBufferTimeProperty = ObsProperties.obs_properties_add_int_slider(properties, (sbyte*)propertyFrameBufferTimeId, (sbyte*)propertyFrameBufferTimeCaption, 0, 5000, 100);
        ObsProperties.obs_property_set_long_description(frameBufferTimeProperty, (sbyte*)propertyFrameBufferTimeText);
        ObsProperties.obs_property_int_set_suffix(frameBufferTimeProperty, (sbyte*)propertyFrameBufferTimeSuffix);
        ObsProperties.obs_property_set_modified_callback(frameBufferTimeProperty, &RenderDelayLimitOrFrameBufferChangedEventHandler);
        // frame buffer time memory usage info
        ObsProperties.obs_properties_add_text(properties, (sbyte*)propertyFrameBufferTimeMemoryUsageInfoId, (sbyte*)propertyFrameBufferTimeMemoryUsageInfoText, obs_text_type.OBS_TEXT_INFO);
        // frame buffer fixed render delay
        var frameBufferTimeFixedRenderDelayProperty = ObsProperties.obs_properties_add_bool(properties, (sbyte*)propertyFrameBufferTimeFixedRenderDelayId, (sbyte*)propertyFrameBufferTimeFixedRenderDelayCaption);
        ObsProperties.obs_property_set_long_description(frameBufferTimeFixedRenderDelayProperty, (sbyte*)propertyFrameBufferTimeFixedRenderDelayText);
      }
      else
      {
        // label that can display the current delays for an active feed
        var receiveDelayProperty = ObsProperties.obs_properties_add_text(properties, (sbyte*)propertyReceiveAndRenderDelayId, (sbyte*)propertyReceiveDelayCaption, obs_text_type.OBS_TEXT_INFO);
        ObsProperties.obs_property_set_long_description(receiveDelayProperty, (sbyte*)propertyReceiveDelayText);
        var receiveAndRenderDelayRefreshButton = ObsProperties.obs_properties_add_button(properties, (sbyte*)propertyReceiveAndRenderDelayRefreshButtonId, (sbyte*)propertyReceiveAndRenderDelayRefreshButtonCaption, &ReceiveAndRenderDelayRefreshButtonClickedEventHandler);
      }

      // connection type selection group
      var connectionTypePropertyGroup = ObsProperties.obs_properties_create();
      var connectionTypeProperty = ObsProperties.obs_properties_add_group(properties, (sbyte*)propertyConnectionTypeId, (sbyte*)propertyConnectionTypeCaption, obs_group_type.OBS_GROUP_NORMAL, connectionTypePropertyGroup);
      ObsProperties.obs_property_set_long_description(connectionTypeProperty, (sbyte*)propertyConnectionTypeText);
      // connection type pipe option
      var connectionTypePipeProperty = ObsProperties.obs_properties_add_bool(connectionTypePropertyGroup, (thisSource.IsRelay ? (sbyte*)propertyRelayConnectionTypePipeId : (sbyte*)propertyConnectionTypePipeId), (sbyte*)propertyConnectionTypePipeCaption);
      ObsProperties.obs_property_set_long_description(connectionTypePipeProperty, (sbyte*)propertyConnectionTypePipeText);
      ObsProperties.obs_property_set_modified_callback(connectionTypePipeProperty, &ConnectionTypePipeChangedEventHandler);
      // connection type socket option
      var connectionTypeSocketProperty = ObsProperties.obs_properties_add_bool(connectionTypePropertyGroup, (thisSource.IsRelay ? (sbyte*)propertyRelayConnectionTypeSocketId : (sbyte*)propertyConnectionTypeSocketId), (sbyte*)propertyConnectionTypeSocketCaption);
      ObsProperties.obs_property_set_long_description(connectionTypeSocketProperty, (sbyte*)propertyConnectionTypeSocketText);
      ObsProperties.obs_property_set_modified_callback(connectionTypeSocketProperty, &ConnectionTypeSocketChangedEventHandler);

      // discovered peer feeds lists
      var peerDiscoveryAvailablePipeFeedsList = ObsProperties.obs_properties_add_list(properties, (sbyte*)propertyPeerDiscoveryAvailablePipeFeedsId, (sbyte*)propertyPeerDiscoveryAvailableFeedsCaption, obs_combo_type.OBS_COMBO_TYPE_LIST, obs_combo_format.OBS_COMBO_FORMAT_STRING);
      var peerDiscoveryAvailableSocketFeedsList = ObsProperties.obs_properties_add_list(properties, (sbyte*)propertyPeerDiscoveryAvailableSocketFeedsId, (sbyte*)propertyPeerDiscoveryAvailableFeedsCaption, obs_combo_type.OBS_COMBO_TYPE_LIST, obs_combo_format.OBS_COMBO_FORMAT_STRING);
      ObsProperties.obs_property_set_long_description(peerDiscoveryAvailablePipeFeedsList, (sbyte*)propertyPeerDiscoveryAvailableFeedsText);
      ObsProperties.obs_property_set_long_description(peerDiscoveryAvailableSocketFeedsList, (sbyte*)propertyPeerDiscoveryAvailableFeedsText);
      ObsProperties.obs_property_set_modified_callback(peerDiscoveryAvailablePipeFeedsList, &PeerDiscoveryAvailablePipeFeedsListChangedEventHandler);
      ObsProperties.obs_property_set_modified_callback(peerDiscoveryAvailableSocketFeedsList, &PeerDiscoveryAvailableSocketFeedsListChangedEventHandler);

      // warning message shown when there is a conflict with peer identifier names
      var peerDiscoveryIdentifierConflictWarning = ObsProperties.obs_properties_add_text(properties, (sbyte*)propertyPeerDiscoveryIdentifierConflictWarningid, (sbyte*)propertyPeerDiscoveryIdentifierConflictWarningText, obs_text_type.OBS_TEXT_INFO);
      ObsProperties.obs_property_text_set_info_type(peerDiscoveryIdentifierConflictWarning, obs_text_info_type.OBS_TEXT_INFO_WARNING);

      // start peer discovery in the background while continuing to add properties elements
      var discoveryTask = Task.Run(() => thisSource.DiscoverFeeds(peerDiscoveryAvailablePipeFeedsList, peerDiscoveryAvailableSocketFeedsList, peerDiscoveryIdentifierConflictWarning));

      // network interface selection
      var networkInterfacesListProperty = ObsProperties.obs_properties_add_list(properties, (thisSource.IsRelay ? (sbyte*)propertyRelayNetworkInterfaceListId : (sbyte*)propertyNetworkInterfaceListId), (sbyte*)propertyNetworkInterfaceListCaption, obs_combo_type.OBS_COMBO_TYPE_LIST, obs_combo_format.OBS_COMBO_FORMAT_STRING);
      ObsProperties.obs_property_set_long_description(networkInterfacesListProperty, (sbyte*)propertyNetworkInterfaceListText);
      fixed (byte* networkInterfaceAnyListItem = "Any: 0.0.0.0"u8)
        ObsProperties.obs_property_list_add_string(networkInterfacesListProperty, (sbyte*)networkInterfaceAnyListItem, (sbyte*)networkInterfaceAnyListItem);
      thisSource.NetworkInterfacesHaveLocalAddress = false;
      foreach (var networkInterface in NetworkInterfaces.GetAllNetworkInterfaces())
      {
        if (networkInterface.OperationalStatus == System.Net.NetworkInformation.OperationalStatus.Up)
        {
          foreach (var ip in networkInterface.GetIPProperties().UnicastAddresses)
          {
            if (ip.Address.AddressFamily != AddressFamily.InterNetwork)
              continue;
            string networkInterfaceDisplayName = networkInterface.Name + ": " + ip.Address + " / " + ip.IPv4Mask;
            if (NetworkInterfaces.IsLocalAddress(ip.Address))
              thisSource.NetworkInterfacesHaveLocalAddress = true;
            Module.Log($"Found network interface: {networkInterfaceDisplayName} (Local: {NetworkInterfaces.IsLocalAddress(ip.Address)})", ObsLogLevel.Debug);
            fixed (byte* networkInterfaceListItem = Encoding.UTF8.GetBytes(networkInterfaceDisplayName))
              ObsProperties.obs_property_list_add_string(networkInterfacesListProperty, (sbyte*)networkInterfaceListItem, (sbyte*)networkInterfaceListItem);
          }
        }
      }
      ObsProperties.obs_property_set_modified_callback(networkInterfacesListProperty, &NetworkInterfaceChangedEventHandler);

      // warning if the selected interface doesn't have a local address
      var networkInterfaceNoLocalAddressWarningProperty = ObsProperties.obs_properties_add_text(properties, (sbyte*)propertyNetworkInterfaceNoLocalAddressWarningId, (sbyte*)propertyNetworkInterfaceNoLocalAddressWarningText, obs_text_type.OBS_TEXT_INFO);
      ObsProperties.obs_property_text_set_info_type(networkInterfaceNoLocalAddressWarningProperty, obs_text_info_type.OBS_TEXT_INFO_WARNING);
      ObsProperties.obs_property_set_visible(networkInterfaceNoLocalAddressWarningProperty, Convert.ToByte(false));

      // manual connection settings checkbox
      var manualConnectionSettingsProperty = ObsProperties.obs_properties_add_bool(properties, (sbyte*)propertyManualConnectionSettingsId, (sbyte*)propertyManualConnectionSettingsCaption);
      ObsProperties.obs_property_set_long_description(manualConnectionSettingsProperty, (sbyte*)propertyManualConnectionSettingsText);
      ObsProperties.obs_property_set_modified_callback(manualConnectionSettingsProperty, &ManualConnectionSettingsChangedEventHandler);

      // target socket/pipe server address
      ObsProperties.obs_property_set_long_description(ObsProperties.obs_properties_add_text(properties, (sbyte*)propertyTargetHostId, (sbyte*)propertyTargetHostCaption, obs_text_type.OBS_TEXT_DEFAULT), (sbyte*)propertyTargetHostText);

      // target pipe name
      ObsProperties.obs_property_set_long_description(ObsProperties.obs_properties_add_text(properties, (sbyte*)propertyTargetPipeNameId, (sbyte*)propertyTargetPipeNameCaption, obs_text_type.OBS_TEXT_DEFAULT), (sbyte*)propertyTargetPipeNameText);

      // target socket port
      ObsProperties.obs_property_set_long_description(ObsProperties.obs_properties_add_int(properties, (sbyte*)propertyTargetPortId, (sbyte*)propertyTargetPortCaption, 1024, 65535, 1), (sbyte*)propertyTargetPortText);

      discoveryTask.Wait();

      // add relay source properties within its own group
      if (thisSource.IsRelay)
      {
        // relay settings group
        var relayPropertyGroup = ObsProperties.obs_properties_create();
        var relayProperty = ObsProperties.obs_properties_add_group(properties, (sbyte*)propertyRelayId, (sbyte*)propertyRelayCaption, obs_group_type.OBS_GROUP_NORMAL, relayPropertyGroup);
        ObsProperties.obs_property_set_long_description(relayProperty, (sbyte*)propertyRelayText);

        // add relay properties
        thisSource.BeamReceiver.SenderRelayProperties.settings_get_properties(data, relayPropertyGroup, properties);
      }
    }
    return properties;
  }

  [UnmanagedCallersOnly(CallConvs = [typeof(System.Runtime.CompilerServices.CallConvCdecl)])]
  public static unsafe void source_get_defaults(obs_data* settings)
  {
    Module.Log("source_get_defaults called", ObsLogLevel.Debug);
    fixed (byte*
      propertyTargetPipeNameId = "pipe_name"u8,
      propertyTargetPipeNameDefaultText = "Beam Sender"u8,
      propertyTargetHostId = "host"u8,
      propertyTargetHostDefaultText = "127.0.0.1"u8,
      propertyConnectionTypePipeId = "connection_type_pipe"u8,
      propertyConnectionTypeSocketId = "connection_type_socket"u8,
      propertyTargetPortId = "port"u8
    )
    {
      ObsData.obs_data_set_default_bool(settings, (sbyte*)propertyConnectionTypePipeId, Convert.ToByte(false));
      ObsData.obs_data_set_default_bool(settings, (sbyte*)propertyConnectionTypeSocketId, Convert.ToByte(true));
      ObsData.obs_data_set_default_string(settings, (sbyte*)propertyTargetPipeNameId, (sbyte*)propertyTargetPipeNameDefaultText);
      ObsData.obs_data_set_default_string(settings, (sbyte*)propertyTargetHostId, (sbyte*)propertyTargetHostDefaultText);
      ObsData.obs_data_set_default_int(settings, (sbyte*)propertyTargetPortId, BeamSender.DefaultPort);
    }
  }

  [UnmanagedCallersOnly(CallConvs = [typeof(System.Runtime.CompilerServices.CallConvCdecl)])]
  public static unsafe void source_update(void* data, obs_data* settings)
  {
    Module.Log("source_update called", ObsLogLevel.Debug);
    fixed (byte* propertyEnableId = "enable"u8)
    {
      var thisSource = GetSource(data);
      if (thisSource.BeamReceiver.IsConnected)
        thisSource.BeamReceiver.Disconnect();
      if ((thisSource.IsRelay && Convert.ToBoolean(ObsData.obs_data_get_bool(settings, (sbyte*)propertyEnableId))) || // relay sources are controlled by the relay enable checkbox
         (!thisSource.IsRelay && Convert.ToBoolean(Obs.obs_source_showing(((Context*)data)->Source)))) // receiver sources are controlled by the visibility of the source
        thisSource.Connect();
    }
  }

  [UnmanagedCallersOnly(CallConvs = [typeof(System.Runtime.CompilerServices.CallConvCdecl)])]
  public static unsafe void source_save(void* data, obs_data* settings)
  {
    Module.Log("source_save called", ObsLogLevel.Debug);
  }

  [UnmanagedCallersOnly(CallConvs = [typeof(System.Runtime.CompilerServices.CallConvCdecl)])]
  public static unsafe uint source_get_width(void* data)
  {
    return GetSource(data).BeamReceiver.Width;
  }

  [UnmanagedCallersOnly(CallConvs = [typeof(System.Runtime.CompilerServices.CallConvCdecl)])]
  public static unsafe uint source_get_height(void* data)
  {
    return GetSource(data).BeamReceiver.Height;
  }

  [UnmanagedCallersOnly(CallConvs = [typeof(System.Runtime.CompilerServices.CallConvCdecl)])]
  public static unsafe void source_video_tick(void* data, float seconds)
  {
    // Module.Log($"source_video_tick {Obs.obs_get_video_frame_time()} (+{seconds})", (((seconds * 1_000_000_000) > Obs.obs_get_frame_interval_ns()) ? ObsLogLevel.Warning : ObsLogLevel.Debug));
    if (!Convert.ToBoolean(Obs.obs_source_showing(((Context*)data)->Source))) // nothing to do if the source is not visible
      return;

    var thisSource = GetSource(data);
    if (thisSource != null)
    {
      if (thisSource.IsAudioOnly || (thisSource.BeamReceiver?.AudioBuffer != null))
      {
        if (thisSource.BeamReceiver?.AudioBuffer != null)
        {
          Task.Run(() =>
          {
            foreach (var frame in thisSource.BeamReceiver.AudioBuffer.GetNextFrames(seconds))
              thisSource.AudioFrameReceivedEventHandler(thisSource, frame);
          });
        }
      }
      else
      {
        if (thisSource.BeamReceiver?.FrameBuffer != null)
        {
          Task.Run(() =>
          {
            foreach (var frame in thisSource.BeamReceiver.FrameBuffer.GetNextFrames(seconds))
            {
              if (frame.Type is Beam.Type.Video or Beam.Type.VideoOnly)
                thisSource.VideoFrameReceivedEventHandler(thisSource, (Beam.BeamVideoData)frame);
              else if (frame.Type is Beam.Type.Audio or Beam.Type.AudioOnly)
                thisSource.AudioFrameReceivedEventHandler(thisSource, (Beam.BeamAudioData)frame);
            }
          });
        }
      }
    }
  }

#pragma warning restore IDE1006
  #endregion Relay Source API methods

  #region Event handlers
  [UnmanagedCallersOnly(CallConvs = [typeof(System.Runtime.CompilerServices.CallConvCdecl)])]
  public static unsafe byte EnableChangedEventHandler(obs_properties* properties, obs_property* prop, obs_data* settings)
  {
    fixed (byte* propertyEnableId = "enable"u8)
    {
      var isEnabled = Convert.ToBoolean(ObsData.obs_data_get_bool(settings, (sbyte*)propertyEnableId));
      var thisSource = GetSource(settings);
      if (isEnabled)
        StartRelay((void*)thisSource.ContextPointer);
      else
      {
        if (thisSource.BeamReceiver.IsConnected)
          StopRelay((void*)thisSource.ContextPointer, false);
      }
    }
    return Convert.ToByte(false);
  }

  [UnmanagedCallersOnly(CallConvs = [typeof(System.Runtime.CompilerServices.CallConvCdecl)])]
  public static unsafe byte RenderDelayLimitOrFrameBufferChangedEventHandler(obs_properties* properties, obs_property* prop, obs_data* settings)
  {
    fixed (byte*
      propertyRenderDelayLimitId = "render_delay_limit"u8,
      propertyFrameBufferTimeId = "frame_buffer_time"u8,
      propertyFrameBufferTimeFixedRenderDelayId = "frame_buffer_time_fixed_render_delay"u8,
      propertyRenderDelayLimitBelowFrameBufferTimeWarningId = "render_delay_limit_below_frame_buffer_time_warning"u8
    )
    {
      var renderDelayLimit = ObsData.obs_data_get_int(settings, (sbyte*)propertyRenderDelayLimitId);
      var frameBufferTime = ObsData.obs_data_get_int(settings, (sbyte*)propertyFrameBufferTimeId);
      var renderDelayLimitBelowFrameBufferTimeWarningProperty = ObsProperties.obs_properties_get(properties, (sbyte*)propertyRenderDelayLimitBelowFrameBufferTimeWarningId);
      var warningVisible = Convert.ToBoolean(ObsProperties.obs_property_visible(renderDelayLimitBelowFrameBufferTimeWarningProperty));
      var frameBufferTimeFixedRenderDelayProperty = ObsProperties.obs_properties_get(properties, (sbyte*)propertyFrameBufferTimeFixedRenderDelayId);
      var frameBufferTimeFixedRenderDelayPropertyVisible = Convert.ToBoolean(ObsProperties.obs_property_visible(frameBufferTimeFixedRenderDelayProperty));

      bool visibilityChanged = false;

      if (!warningVisible && (renderDelayLimit > 0) && (renderDelayLimit <= frameBufferTime))
      {
        visibilityChanged = true;
        ObsProperties.obs_property_set_visible(renderDelayLimitBelowFrameBufferTimeWarningProperty, Convert.ToByte(true));
      }
      else if (warningVisible && ((renderDelayLimit == 0) || (renderDelayLimit > frameBufferTime)))
      {
        visibilityChanged = true;
        ObsProperties.obs_property_set_visible(renderDelayLimitBelowFrameBufferTimeWarningProperty, Convert.ToByte(false));
      }

      if (frameBufferTimeFixedRenderDelayPropertyVisible && (frameBufferTime == 0))
      {
        visibilityChanged = true;
        ObsProperties.obs_property_set_visible(frameBufferTimeFixedRenderDelayProperty, Convert.ToByte(false));
      }
      else if (!frameBufferTimeFixedRenderDelayPropertyVisible && (frameBufferTime > 0))
      {
        visibilityChanged = true;
        ObsProperties.obs_property_set_visible(frameBufferTimeFixedRenderDelayProperty, Convert.ToByte(true));
      }

      return Convert.ToByte(visibilityChanged);
    }
  }

  [UnmanagedCallersOnly(CallConvs = [typeof(System.Runtime.CompilerServices.CallConvCdecl)])]
  public static unsafe byte ReceiveAndRenderDelayRefreshButtonClickedEventHandler(obs_properties* properties, obs_property* prop, void* data)
  {
    var context = (Context*)data;
    var thisSource = GetSource(data);
    Module.Log("ReceiveAndRenderDelayRefreshButtonClickedEventHandler called", ObsLogLevel.Debug);
    if (thisSource.IsRelay)
    {
      var receiveDelay = thisSource.BeamReceiver.ReceiveDelay;
      fixed (byte*
        propertyReceiveAndRenderDelayId = "receive_and_render_delay"u8,
        propertyReceiveDelayText = Module.ObsText("ReceiveDelayText", (receiveDelay < 0 ? "--" : receiveDelay)),
        propertyReceiveAndRenderDelayRefreshButtonId = "receive_and_render_delay_refresh_button"u8
      )
      {
        var receiveDelayProperty = ObsProperties.obs_properties_get(properties, (sbyte*)propertyReceiveAndRenderDelayId);
        ObsProperties.obs_property_set_long_description(receiveDelayProperty, (sbyte*)propertyReceiveDelayText);
      }
    }
    else
    {
      fixed (byte*
        propertyReceiveAndRenderDelayId = "receive_and_render_delay"u8,
        propertyReceiveAndRenderDelayText = Module.ObsText("ReceiveAndRenderDelayText", (context->ReceiveDelay < 0 ? "--" : context->ReceiveDelay), (context->RenderDelay < 0 ? "--" : context->RenderDelay)),
        propertyReceiveAndRenderDelayRefreshButtonId = "receive_and_render_delay_refresh_button"u8
      )
      {
        var receiveAndRenderDelayProperty = ObsProperties.obs_properties_get(properties, (sbyte*)propertyReceiveAndRenderDelayId);
        ObsProperties.obs_property_set_long_description(receiveAndRenderDelayProperty, (sbyte*)propertyReceiveAndRenderDelayText);
      }
    }
    return Convert.ToByte(true);
  }

  [UnmanagedCallersOnly(CallConvs = [typeof(System.Runtime.CompilerServices.CallConvCdecl)])]
  public static unsafe byte ConnectionTypePipeChangedEventHandler(obs_properties* properties, obs_property* prop, obs_data* settings)
  {
    fixed (byte*
      propertyRelayConnectionTypePipeId = "relay_connection_type_pipe"u8,
      propertyConnectionTypePipeId = "connection_type_pipe"u8,
      propertyRelayConnectionTypeSocketId = "relay_connection_type_socket"u8,
      propertyConnectionTypeSocketId = "connection_type_socket"u8,
      propertyManualConnectionSettingsId = "manual_connection_settings"u8
    )
    {
      var thisSource = GetSource(settings);
      var connectionTypePipe = Convert.ToBoolean(ObsData.obs_data_get_bool(settings, (thisSource.IsRelay ? (sbyte*)propertyRelayConnectionTypePipeId : (sbyte*)propertyConnectionTypePipeId)));
      ObsData.obs_data_set_bool(settings, (thisSource.IsRelay ? (sbyte*)propertyRelayConnectionTypeSocketId : (sbyte*)propertyConnectionTypeSocketId), Convert.ToByte(!connectionTypePipe));
      var useManualConnectionSettings = Convert.ToBoolean(ObsData.obs_data_get_bool(settings, (sbyte*)propertyManualConnectionSettingsId));
      ConnectionTypeChanged(connectionTypePipe, useManualConnectionSettings, thisSource.IsRelay, properties);
      GetSource(settings).CheckNetworkInterfaces(properties, settings);
      return Convert.ToByte(true);
    }
  }

  [UnmanagedCallersOnly(CallConvs = [typeof(System.Runtime.CompilerServices.CallConvCdecl)])]
  public static unsafe byte ConnectionTypeSocketChangedEventHandler(obs_properties* properties, obs_property* prop, obs_data* settings)
  {
    fixed (byte*
      propertyRelayConnectionTypePipeId = "relay_connection_type_pipe"u8,
      propertyConnectionTypePipeId = "connection_type_pipe"u8,
      propertyRelayConnectionTypeSocketId = "relay_connection_type_socket"u8,
      propertyConnectionTypeSocketId = "connection_type_socket"u8,
      propertyManualConnectionSettingsId = "manual_connection_settings"u8
    )
    {
      var thisSource = GetSource(settings);
      var connectionTypePipe = !Convert.ToBoolean(ObsData.obs_data_get_bool(settings, (thisSource.IsRelay ? (sbyte*)propertyRelayConnectionTypeSocketId : (sbyte*)propertyConnectionTypeSocketId)));
      ObsData.obs_data_set_bool(settings, (thisSource.IsRelay ? (sbyte*)propertyRelayConnectionTypePipeId : (sbyte*)propertyConnectionTypePipeId), Convert.ToByte(connectionTypePipe));
      var useManualConnectionSettings = Convert.ToBoolean(ObsData.obs_data_get_bool(settings, (sbyte*)propertyManualConnectionSettingsId));
      ConnectionTypeChanged(connectionTypePipe, useManualConnectionSettings, thisSource.IsRelay, properties);
      GetSource(settings).CheckNetworkInterfaces(properties, settings);
      return Convert.ToByte(true);
    }
  }

  [UnmanagedCallersOnly(CallConvs = [typeof(System.Runtime.CompilerServices.CallConvCdecl)])]
  public static unsafe byte NetworkInterfaceChangedEventHandler(obs_properties* properties, obs_property* prop, obs_data* settings)
  {
    GetSource(settings).CheckNetworkInterfaces(properties, settings);
    return Convert.ToByte(true);
  }

  [UnmanagedCallersOnly(CallConvs = [typeof(System.Runtime.CompilerServices.CallConvCdecl)])]
  public static unsafe byte PeerDiscoveryAvailablePipeFeedsListChangedEventHandler(obs_properties* properties, obs_property* prop, obs_data* settings)
  {
    fixed (byte*
      propertyManualConnectionSettingsId = "manual_connection_settings"u8,
      propertyPeerDiscoveryAvailableFeedsId = "available_pipe_feeds_list"u8,
      propertyTargetPipeNameId = "pipe_name"u8
    )
    {
      // if not in manual mode only this list is relevant, don't overwrite the data in the manual fields
      var useManualConnectionSettings = Convert.ToBoolean(ObsData.obs_data_get_bool(settings, (sbyte*)propertyManualConnectionSettingsId));
      if (!useManualConnectionSettings)
        return Convert.ToByte(false);

      // if in manual mode this list is a helper to fill the manual fields
      string availableFeedsListSelection = Marshal.PtrToStringUTF8((IntPtr)ObsData.obs_data_get_string(settings, (sbyte*)propertyPeerDiscoveryAvailableFeedsId))!;
      if (string.IsNullOrEmpty(availableFeedsListSelection) || (availableFeedsListSelection == Module.ObsTextString("PeerDiscoveryNoFeedsFoundText")) || (availableFeedsListSelection == Module.ObsTextString("PeerDiscoveryNoFeedSelectedText")))
        return Convert.ToByte(false);
      PeerDiscovery.Peer selectedPeer;
      try
      {
        selectedPeer = PeerDiscovery.Peer.FromListItemValue(availableFeedsListSelection);
      }
      catch
      {
        return Convert.ToByte(false);
      }
      fixed (byte*
        propertyTargetPipeName = Encoding.UTF8.GetBytes(selectedPeer.Identifier),
        propertyNoFeedsSelectedText = Module.ObsText("PeerDiscoveryNoFeedSelectedText")
      )
      {
        ObsData.obs_data_set_string(settings, (sbyte*)propertyTargetPipeNameId, (sbyte*)propertyTargetPipeName);
        ObsData.obs_data_set_string(settings, (sbyte*)propertyPeerDiscoveryAvailableFeedsId, (sbyte*)propertyNoFeedsSelectedText); // reset the selection, as this was only used as a helper and isn't meant to be persisted
      }
    }
    return Convert.ToByte(true);
  }

  [UnmanagedCallersOnly(CallConvs = [typeof(System.Runtime.CompilerServices.CallConvCdecl)])]
  public static unsafe byte PeerDiscoveryAvailableSocketFeedsListChangedEventHandler(obs_properties* properties, obs_property* prop, obs_data* settings)
  {
    fixed (byte*
      propertyManualConnectionSettingsId = "manual_connection_settings"u8,
      propertyPeerDiscoveryAvailableFeedsId = "available_socket_feeds_list"u8,
      propertyTargetHostId = "host"u8,
      propertyTargetPortId = "port"u8
    )
    {
      // if not in manual mode only this list is relevant, don't overwrite the data in the manual fields
      var useManualConnectionSettings = Convert.ToBoolean(ObsData.obs_data_get_bool(settings, (sbyte*)propertyManualConnectionSettingsId));
      if (!useManualConnectionSettings)
        return Convert.ToByte(false);

      // if in manual mode this list is a helper to fill the manual fields
      string availableFeedsListSelection = Marshal.PtrToStringUTF8((IntPtr)ObsData.obs_data_get_string(settings, (sbyte*)propertyPeerDiscoveryAvailableFeedsId))!;
      if (string.IsNullOrEmpty(availableFeedsListSelection) || (availableFeedsListSelection == Module.ObsTextString("PeerDiscoveryNoFeedsFoundText")) || (availableFeedsListSelection == Module.ObsTextString("PeerDiscoveryNoFeedSelectedText")))
        return Convert.ToByte(false);
      PeerDiscovery.Peer selectedPeer;
      try
      {
        selectedPeer = PeerDiscovery.Peer.FromListItemValue(availableFeedsListSelection);
      }
      catch
      {
        return Convert.ToByte(false);
      }

      fixed (byte*
        propertyTargetHostText = Encoding.UTF8.GetBytes(selectedPeer.IP),
        propertyNoFeedsSelectedText = Module.ObsText("PeerDiscoveryNoFeedSelectedText")
      )
      {
        ObsData.obs_data_set_string(settings, (sbyte*)propertyTargetHostId, (sbyte*)propertyTargetHostText);
        ObsData.obs_data_set_int(settings, (sbyte*)propertyTargetPortId, selectedPeer.Port);
        ObsData.obs_data_set_string(settings, (sbyte*)propertyPeerDiscoveryAvailableFeedsId, (sbyte*)propertyNoFeedsSelectedText); // reset the selection, as this was only used as a helper and isn't meant to be persisted
      }

      return Convert.ToByte(true);
    }
  }

  [UnmanagedCallersOnly(CallConvs = [typeof(System.Runtime.CompilerServices.CallConvCdecl)])]
  public static unsafe byte ManualConnectionSettingsChangedEventHandler(obs_properties* properties, obs_property* prop, obs_data* settings)
  {
    fixed (byte*
      propertyRelayConnectionTypePipeId = "relay_connection_type_pipe"u8,
      propertyConnectionTypePipeId = "connection_type_pipe"u8,
      propertyManualConnectionSettingsId = "manual_connection_settings"u8,
      propertyDiscoveredPeersListId = "discovered_peers_list"u8
    )
    {
      var thisSource = GetSource(settings);
      var useManualConnectionSettings = Convert.ToBoolean(ObsData.obs_data_get_bool(settings, (sbyte*)propertyManualConnectionSettingsId));
      var connectionTypePipe = Convert.ToBoolean(ObsData.obs_data_get_bool(settings, (thisSource.IsRelay ? (sbyte*)propertyRelayConnectionTypePipeId : (sbyte*)propertyConnectionTypePipeId)));
      ConnectionTypeChanged(connectionTypePipe, useManualConnectionSettings, thisSource.IsRelay, properties);
    }
    return Convert.ToByte(true);
  }

  private static unsafe void ConnectionTypeChanged(bool connectionTypePipe, bool useManualConnectionSettings, bool isRelay, obs_properties* properties)
  {
    fixed (byte*
      propertyTargetHostId = "host"u8,
      propertyTargetPipeNameId = "pipe_name"u8,
      propertyTargetPortId = "port"u8,
      propertyRelayNetworkInterfaceListId = "relay_network_interface_list"u8,
      propertyNetworkInterfaceListId = "network_interface_list"u8,
      propertyPeerDiscoveryAvailablePipeFeedsId = "available_pipe_feeds_list"u8,
      propertyPeerDiscoveryAvailableSocketFeedsId = "available_socket_feeds_list"u8
    )
    {
      ObsProperties.obs_property_set_visible(ObsProperties.obs_properties_get(properties, (sbyte*)propertyTargetHostId), Convert.ToByte(!connectionTypePipe && useManualConnectionSettings));
      ObsProperties.obs_property_set_visible(ObsProperties.obs_properties_get(properties, (sbyte*)propertyTargetPipeNameId), Convert.ToByte(connectionTypePipe && useManualConnectionSettings));
      ObsProperties.obs_property_set_visible(ObsProperties.obs_properties_get(properties, (isRelay ? (sbyte*)propertyRelayNetworkInterfaceListId : (sbyte*)propertyNetworkInterfaceListId)), Convert.ToByte(!connectionTypePipe));
      ObsProperties.obs_property_set_visible(ObsProperties.obs_properties_get(properties, (sbyte*)propertyTargetPortId), Convert.ToByte(!connectionTypePipe && useManualConnectionSettings));
      ObsProperties.obs_property_set_visible(ObsProperties.obs_properties_get(properties, (sbyte*)propertyPeerDiscoveryAvailablePipeFeedsId), Convert.ToByte(connectionTypePipe));
      ObsProperties.obs_property_set_visible(ObsProperties.obs_properties_get(properties, (sbyte*)propertyPeerDiscoveryAvailableSocketFeedsId), Convert.ToByte(!connectionTypePipe));
      Module.Log("Connection type changed to: " + (connectionTypePipe ? "pipe" : "socket"), ObsLogLevel.Debug);
    }
  }

  private unsafe void DisconnectedEventHandler(object? sender, EventArgs e)
  {
    var context = (Context*)ContextPointer;

    if (!IsRelay)
    {
      // reset video output
      Obs.obs_source_output_video(context->Source, null);
      context->Video->format = video_format.VIDEO_FORMAT_NONE; // make sure the source is reinitialized on the next frame
      context->ReceiveDelay = -1;
      context->RenderDelay = -1;

      if (Convert.ToBoolean(Obs.obs_source_showing(context->Source))) // auto-reconnect if the source is visible
      {
        Task.Delay(1000).ContinueWith(_ =>
        {
          if (Convert.ToBoolean(Obs.obs_source_showing(context->Source))) // some time has passed, check again whether the source is still visible
            Connect(); // reconnect
        });
      }
    }
    else
    {
      fixed (byte* propertyEnableId = "enable"u8)
      {
        if (Convert.ToBoolean(ObsData.obs_data_get_bool(context->Settings, (sbyte*)propertyEnableId))) // relay sources are controlled by the relay enable checkbox
        {
          Task.Delay(1000).ContinueWith(_ =>
          {
            fixed (byte* propertyEnable2Id = "enable"u8)
            {
              if (Convert.ToBoolean(ObsData.obs_data_get_bool(context->Settings, (sbyte*)propertyEnable2Id))) // some time has passed, check again whether the setting is still enabled
              {
                RelayEnabledTime = DateTime.UtcNow;
                Connect(); // reconnect
              }
            }
          });
        }
      }
    }
  }

  private unsafe void VideoFrameReceivedEventHandler(object? sender, Beam.BeamVideoData videoFrame)
  {
    var context = (Context*)ContextPointer;

    // did the frame format or size change?
    if ((context->Video->width != videoFrame.Header.Width) || (context->Video->height != videoFrame.Header.Height) || (context->Video->format != videoFrame.Header.Format) || (context->Video->full_range != videoFrame.Header.FullRange))
    {
      Module.Log($"VideoFrameReceivedEventHandler(): Frame format or size changed, reinitializing ({context->Video->format} {videoFrame.Type} {(Convert.ToBoolean(context->Video->full_range) ? "FULL" : "LIMITED")} {context->Video->width}x{context->Video->height} -> {videoFrame.Header.Format} {(Convert.ToBoolean(videoFrame.Header.FullRange) ? "FULL" : "LIMITED")} {videoFrame.Header.Width}x{videoFrame.Header.Height})", ObsLogLevel.Debug);

      // initialize the frame base settings with the new frame format and size
      context->Video->format = videoFrame.Header.Format;
      context->Video->width = videoFrame.Header.Width;
      context->Video->height = videoFrame.Header.Height;
      context->Video->full_range = videoFrame.Header.FullRange;
      new Span<uint>(context->Video->linesize, Beam.VideoHeader.MAX_AV_PLANES).Clear(); // initialize all linesizes to 0 first
      _videoPlaneInfo = Beam.GetVideoPlaneInfo(context->Video->format, context->Video->width, context->Video->height);
      for (int planeIndex = 0; planeIndex < _videoPlaneInfo.Count; planeIndex++)
      {
        context->Video->linesize[planeIndex] = _videoPlaneInfo.Linesize[planeIndex];
        Module.Log("VideoFrameReceivedEventHandler(): linesize[" + planeIndex + "] = " + _videoPlaneInfo.Linesize[planeIndex], ObsLogLevel.Debug);
      }
      new ReadOnlySpan<float>(videoFrame.Header.ColorMatrix, 16).CopyTo(new Span<float>(context->Video->color_matrix, 16));
      new ReadOnlySpan<float>(videoFrame.Header.ColorRangeMin, 3).CopyTo(new Span<float>(context->Video->color_range_min, 3));
      new ReadOnlySpan<float>(videoFrame.Header.ColorRangeMax, 3).CopyTo(new Span<float>(context->Video->color_range_max, 3));
      Module.Log("VideoFrameReceivedEventHandler(): reinitialized", ObsLogLevel.Debug);
      IsAudioOnly = false;
    }

    if (_videoPlaneInfo.Count == 0) // unsupported format
      return;

    if ((RenderDelayLimit > 0) && (videoFrame.RenderDelayAverage > RenderDelayLimit))
    {
      Task.Run(BeamReceiver.Disconnect);
      Module.Log($"Render delay limit of {RenderDelayLimit} ms exceeded ({videoFrame.RenderDelayAverage} ms), reconnecting.", ObsLogLevel.Warning);
    }
    else
    {
      if (CurrentVideoTimestamp > 0)
        BeamReceiver!.SetLastOutputFrameTimestamp(CurrentVideoTimestamp);

      context->Video->timestamp = videoFrame.AdjustedTimestamp;
      context->ReceiveDelay = videoFrame.Header.ReceiveDelay;
      context->RenderDelay = videoFrame.RenderDelayAverage;

      fixed (byte* videoData = videoFrame.Data) // temporary pinning is sufficient, since Obs.obs_source_output_video() creates a copy of the data anyway
      {
        // video data in the array is already in the correct order, but the array offsets need to be set correctly according to the plane sizes
        for (int planeIndex = 0; planeIndex < _videoPlaneInfo.Count; planeIndex++)
          context->Video->data[planeIndex] = videoData + _videoPlaneInfo.Offsets[planeIndex];
        // Module.Log($"VideoFrameReceivedEventHandler(): Output timestamp {videoFrame.Header.Timestamp}", ObsLogLevel.Debug);
        Obs.obs_source_output_video(context->Source, context->Video);
      }
    }
    BeamReceiver.RawDataBufferPool.Return(videoFrame.Data);
  }

  private unsafe void AudioFrameReceivedEventHandler(object? sender, Beam.BeamAudioData audioFrame)
  {
    var context = (Context*)ContextPointer;

    // did the frame format or size change?
    if ((context->Audio->samples_per_sec != audioFrame.Header.SampleRate) || (context->Audio->speakers != audioFrame.Header.Speakers) || (context->Audio->format != audioFrame.Header.Format))
    {
      Module.Log($"AudioFrameReceivedEventHandler(): Frame format or size changed, reinitializing ({context->Audio->format} {audioFrame.Type} {context->Audio->samples_per_sec} {context->Audio->speakers} {context->Audio->frames} -> {audioFrame.Header.Format} {audioFrame.Header.SampleRate} {audioFrame.Header.Speakers} {audioFrame.Header.Frames})", ObsLogLevel.Debug);

      // initialize the frame base settings with the new frame format and size
      context->Audio->samples_per_sec = audioFrame.Header.SampleRate;
      context->Audio->speakers = audioFrame.Header.Speakers;
      context->Audio->format = audioFrame.Header.Format;
      // calculate the plane size for the current frame format and size
      Beam.GetAudioPlaneInfo(audioFrame.Header.Format, audioFrame.Header.Speakers, out _audioPlanes, out _audioBytesPerChannel);
      Module.Log($"AudioFrameReceivedEventHandler(): reinitialized with {_audioPlanes} audio planes and {_audioBytesPerChannel} bytes per channel", ObsLogLevel.Debug);
      IsAudioOnly = (audioFrame.Type == Beam.Type.AudioOnly);
    }

    if (IsAudioOnly)
    {
      context->ReceiveDelay = audioFrame.Header.ReceiveDelay;
      context->RenderDelay = audioFrame.RenderDelayAverage;
      if ((RenderDelayLimit > 0) && (audioFrame.RenderDelayAverage > RenderDelayLimit))
      {
        Task.Run(BeamReceiver.Disconnect);
        Module.Log($"Render delay limit of {RenderDelayLimit} ms exceeded ({audioFrame.RenderDelayAverage} ms), reconnecting.", ObsLogLevel.Warning);
        return;
      }
    }
    context->Audio->timestamp = audioFrame.AdjustedTimestamp;
    context->Audio->frames = audioFrame.Header.Frames;

    uint audioPlaneSize = _audioBytesPerChannel * audioFrame.Header.Frames;
    fixed (byte* audioData = audioFrame.Data) // temporary pinning is sufficient, since Obs.obs_source_output_audio() creates a copy of the data anyway
    {
      if (IsAudioOnly && (CurrentAudioTimestamp > 0))
        BeamReceiver!.SetLastOutputFrameTimestamp(CurrentAudioTimestamp);

      uint currentOffset = 0;
      // audio data in the array is already in the correct order, but the array offsets need to be set correctly according to the plane/channel layout
      for (int planeIndex = 0; planeIndex < _audioPlanes; planeIndex++)
      {
        context->Audio->data[planeIndex] = audioData + currentOffset;
        currentOffset += audioPlaneSize;
      }
      // Module.Log($"AudioFrameReceivedEventHandler(): Output timestamp {audioFrame.Header.Timestamp}", ObsLogLevel.Debug);
      Obs.obs_source_output_audio(context->Source, context->Audio);
    }

    return;
  }
  #endregion Event handlers
}<|MERGE_RESOLUTION|>--- conflicted
+++ resolved
@@ -469,12 +469,14 @@
 
   #region Timestamp measure filter API methods
   [UnmanagedCallersOnly(CallConvs = [typeof(System.Runtime.CompilerServices.CallConvCdecl)])]
+  [UnmanagedCallersOnly(CallConvs = [typeof(System.Runtime.CompilerServices.CallConvCdecl)])]
   public static unsafe sbyte* filter_get_name(void* data)
   {
     fixed (byte* sourceName = "Beam Timestamp Helper"u8)
       return (sbyte*)sourceName;
   }
 
+  [UnmanagedCallersOnly(CallConvs = [typeof(System.Runtime.CompilerServices.CallConvCdecl)])]
   [UnmanagedCallersOnly(CallConvs = [typeof(System.Runtime.CompilerServices.CallConvCdecl)])]
   public static unsafe void* filter_create(obs_data* settings, obs_source* source)
   {
@@ -493,6 +495,7 @@
   }
 
   [UnmanagedCallersOnly(CallConvs = [typeof(System.Runtime.CompilerServices.CallConvCdecl)])]
+  [UnmanagedCallersOnly(CallConvs = [typeof(System.Runtime.CompilerServices.CallConvCdecl)])]
   public static unsafe obs_properties* filter_get_properties(void* data)
   {
     var properties = ObsProperties.obs_properties_create();
@@ -507,6 +510,7 @@
   }
 
   [UnmanagedCallersOnly(CallConvs = [typeof(System.Runtime.CompilerServices.CallConvCdecl)])]
+  [UnmanagedCallersOnly(CallConvs = [typeof(System.Runtime.CompilerServices.CallConvCdecl)])]
   public static unsafe obs_source_frame* filter_video(void* data, obs_source_frame* frame)
   {
     // Module.Log("filter_video called with timestamp " + frame->timestamp, ObsLogLevel.Debug);
@@ -525,6 +529,7 @@
   }
 
   [UnmanagedCallersOnly(CallConvs = [typeof(System.Runtime.CompilerServices.CallConvCdecl)])]
+  [UnmanagedCallersOnly(CallConvs = [typeof(System.Runtime.CompilerServices.CallConvCdecl)])]
   public static unsafe obs_audio_data* filter_audio(void* data, obs_audio_data* frame)
   {
     // Module.Log("filter_audio called with timestamp " + frame->timestamp, ObsLogLevel.Debug);
@@ -543,6 +548,7 @@
   }
 
   [UnmanagedCallersOnly(CallConvs = [typeof(System.Runtime.CompilerServices.CallConvCdecl)])]
+  [UnmanagedCallersOnly(CallConvs = [typeof(System.Runtime.CompilerServices.CallConvCdecl)])]
   public static unsafe void filter_remove(void* data, obs_source* source)
   {
     Module.Log("filter_remove called", ObsLogLevel.Debug);
@@ -562,7 +568,6 @@
   }
   #endregion Timestamp measure filter API methods
 
-<<<<<<< HEAD
   #region Relay Source API methods
   // the sources here need to deviate from the original ones, since they are called before there is an instance holding the IsRelay information
 
@@ -712,9 +717,6 @@
   #endregion Relay Source API methods
 
   #region Receiver Source API methods
-=======
-  #region Source API methods
->>>>>>> c2319cb4
   [UnmanagedCallersOnly(CallConvs = [typeof(System.Runtime.CompilerServices.CallConvCdecl)])]
   public static unsafe sbyte* source_get_name(void* data)
   {
@@ -723,6 +725,7 @@
       return (sbyte*)sourceName;
   }
 
+  [UnmanagedCallersOnly(CallConvs = [typeof(System.Runtime.CompilerServices.CallConvCdecl)])]
   [UnmanagedCallersOnly(CallConvs = [typeof(System.Runtime.CompilerServices.CallConvCdecl)])]
   public static unsafe void* source_create(obs_data* settings, obs_source* source)
   {
@@ -748,6 +751,7 @@
   }
 
   [UnmanagedCallersOnly(CallConvs = [typeof(System.Runtime.CompilerServices.CallConvCdecl)])]
+  [UnmanagedCallersOnly(CallConvs = [typeof(System.Runtime.CompilerServices.CallConvCdecl)])]
   public static unsafe void source_destroy(void* data)
   {
     Module.Log("source_destroy called", ObsLogLevel.Debug);
@@ -769,6 +773,7 @@
   }
 
   [UnmanagedCallersOnly(CallConvs = [typeof(System.Runtime.CompilerServices.CallConvCdecl)])]
+  [UnmanagedCallersOnly(CallConvs = [typeof(System.Runtime.CompilerServices.CallConvCdecl)])]
   public static unsafe void source_show(void* data)
   {
     Module.Log("source_show called", ObsLogLevel.Debug);
@@ -800,6 +805,7 @@
   }
 
   [UnmanagedCallersOnly(CallConvs = [typeof(System.Runtime.CompilerServices.CallConvCdecl)])]
+  [UnmanagedCallersOnly(CallConvs = [typeof(System.Runtime.CompilerServices.CallConvCdecl)])]
   public static unsafe void sourceEnumFiltersFindTimestampHelperFilter(obs_source* parent, obs_source* child, void* data)
   {
     Context* context = (Context*)data;
@@ -810,6 +816,7 @@
     }
   }
 
+  [UnmanagedCallersOnly(CallConvs = [typeof(System.Runtime.CompilerServices.CallConvCdecl)])]
   [UnmanagedCallersOnly(CallConvs = [typeof(System.Runtime.CompilerServices.CallConvCdecl)])]
   public static unsafe void source_hide(void* data)
   {
@@ -821,6 +828,7 @@
       thisSource.BeamReceiver.Disconnect();
   }
 
+  [UnmanagedCallersOnly(CallConvs = [typeof(System.Runtime.CompilerServices.CallConvCdecl)])]
   [UnmanagedCallersOnly(CallConvs = [typeof(System.Runtime.CompilerServices.CallConvCdecl)])]
   public static unsafe obs_properties* source_get_properties(void* data)
   {
@@ -1033,6 +1041,7 @@
   }
 
   [UnmanagedCallersOnly(CallConvs = [typeof(System.Runtime.CompilerServices.CallConvCdecl)])]
+  [UnmanagedCallersOnly(CallConvs = [typeof(System.Runtime.CompilerServices.CallConvCdecl)])]
   public static unsafe void source_get_defaults(obs_data* settings)
   {
     Module.Log("source_get_defaults called", ObsLogLevel.Debug);
@@ -1055,6 +1064,7 @@
   }
 
   [UnmanagedCallersOnly(CallConvs = [typeof(System.Runtime.CompilerServices.CallConvCdecl)])]
+  [UnmanagedCallersOnly(CallConvs = [typeof(System.Runtime.CompilerServices.CallConvCdecl)])]
   public static unsafe void source_update(void* data, obs_data* settings)
   {
     Module.Log("source_update called", ObsLogLevel.Debug);
@@ -1070,23 +1080,27 @@
   }
 
   [UnmanagedCallersOnly(CallConvs = [typeof(System.Runtime.CompilerServices.CallConvCdecl)])]
+  [UnmanagedCallersOnly(CallConvs = [typeof(System.Runtime.CompilerServices.CallConvCdecl)])]
   public static unsafe void source_save(void* data, obs_data* settings)
   {
     Module.Log("source_save called", ObsLogLevel.Debug);
   }
 
   [UnmanagedCallersOnly(CallConvs = [typeof(System.Runtime.CompilerServices.CallConvCdecl)])]
+  [UnmanagedCallersOnly(CallConvs = [typeof(System.Runtime.CompilerServices.CallConvCdecl)])]
   public static unsafe uint source_get_width(void* data)
   {
     return GetSource(data).BeamReceiver.Width;
   }
 
   [UnmanagedCallersOnly(CallConvs = [typeof(System.Runtime.CompilerServices.CallConvCdecl)])]
+  [UnmanagedCallersOnly(CallConvs = [typeof(System.Runtime.CompilerServices.CallConvCdecl)])]
   public static unsafe uint source_get_height(void* data)
   {
     return GetSource(data).BeamReceiver.Height;
   }
 
+  [UnmanagedCallersOnly(CallConvs = [typeof(System.Runtime.CompilerServices.CallConvCdecl)])]
   [UnmanagedCallersOnly(CallConvs = [typeof(System.Runtime.CompilerServices.CallConvCdecl)])]
   public static unsafe void source_video_tick(void* data, float seconds)
   {
@@ -1195,6 +1209,7 @@
   }
 
   [UnmanagedCallersOnly(CallConvs = [typeof(System.Runtime.CompilerServices.CallConvCdecl)])]
+  [UnmanagedCallersOnly(CallConvs = [typeof(System.Runtime.CompilerServices.CallConvCdecl)])]
   public static unsafe byte ReceiveAndRenderDelayRefreshButtonClickedEventHandler(obs_properties* properties, obs_property* prop, void* data)
   {
     var context = (Context*)data;
@@ -1228,6 +1243,7 @@
     return Convert.ToByte(true);
   }
 
+  [UnmanagedCallersOnly(CallConvs = [typeof(System.Runtime.CompilerServices.CallConvCdecl)])]
   [UnmanagedCallersOnly(CallConvs = [typeof(System.Runtime.CompilerServices.CallConvCdecl)])]
   public static unsafe byte ConnectionTypePipeChangedEventHandler(obs_properties* properties, obs_property* prop, obs_data* settings)
   {
@@ -1250,6 +1266,7 @@
   }
 
   [UnmanagedCallersOnly(CallConvs = [typeof(System.Runtime.CompilerServices.CallConvCdecl)])]
+  [UnmanagedCallersOnly(CallConvs = [typeof(System.Runtime.CompilerServices.CallConvCdecl)])]
   public static unsafe byte ConnectionTypeSocketChangedEventHandler(obs_properties* properties, obs_property* prop, obs_data* settings)
   {
     fixed (byte*
@@ -1271,12 +1288,14 @@
   }
 
   [UnmanagedCallersOnly(CallConvs = [typeof(System.Runtime.CompilerServices.CallConvCdecl)])]
+  [UnmanagedCallersOnly(CallConvs = [typeof(System.Runtime.CompilerServices.CallConvCdecl)])]
   public static unsafe byte NetworkInterfaceChangedEventHandler(obs_properties* properties, obs_property* prop, obs_data* settings)
   {
     GetSource(settings).CheckNetworkInterfaces(properties, settings);
     return Convert.ToByte(true);
   }
 
+  [UnmanagedCallersOnly(CallConvs = [typeof(System.Runtime.CompilerServices.CallConvCdecl)])]
   [UnmanagedCallersOnly(CallConvs = [typeof(System.Runtime.CompilerServices.CallConvCdecl)])]
   public static unsafe byte PeerDiscoveryAvailablePipeFeedsListChangedEventHandler(obs_properties* properties, obs_property* prop, obs_data* settings)
   {
@@ -1317,6 +1336,7 @@
   }
 
   [UnmanagedCallersOnly(CallConvs = [typeof(System.Runtime.CompilerServices.CallConvCdecl)])]
+  [UnmanagedCallersOnly(CallConvs = [typeof(System.Runtime.CompilerServices.CallConvCdecl)])]
   public static unsafe byte PeerDiscoveryAvailableSocketFeedsListChangedEventHandler(obs_properties* properties, obs_property* prop, obs_data* settings)
   {
     fixed (byte*
@@ -1359,6 +1379,7 @@
     }
   }
 
+  [UnmanagedCallersOnly(CallConvs = [typeof(System.Runtime.CompilerServices.CallConvCdecl)])]
   [UnmanagedCallersOnly(CallConvs = [typeof(System.Runtime.CompilerServices.CallConvCdecl)])]
   public static unsafe byte ManualConnectionSettingsChangedEventHandler(obs_properties* properties, obs_property* prop, obs_data* settings)
   {
