﻿// SPDX-FileCopyrightText: © 2023 YorVeX, https://github.com/YorVeX
// SPDX-License-Identifier: MIT

using System.Buffers;
using System.Collections.Concurrent;
using System.Runtime.CompilerServices;
using System.Runtime.InteropServices;
using ObsInterop;
using LibJpegTurbo;
using QoirLib;
using DensityApi;

namespace xObsBeam;

enum Encoders
{
  LibJpegTurboV2,
  LibJpegTurboV3,
  Qoir,
  Density,
}

public static class EncoderSupport
{
  static readonly Dictionary<Encoders, bool> _checkResults = [];
  static readonly unsafe ConcurrentDictionary<IntPtr, (GCHandle, byte[])> _gcHandles = new();

#pragma warning disable CA1864 // in the below cases "ContainsKey" must be used first to determine whether the actual availability check should be performed at all, and race condition double-adds are handled by using a fire and forget TryAdd call
  public static unsafe bool QoirLib
  {
    get
    {
      var encoder = Encoders.Qoir;
      if (!_checkResults.ContainsKey(encoder))
      {
        try
        {
          Qoir.qoir_encode(null, null);
          _checkResults.TryAdd(encoder, true);
        }
        catch (Exception ex)
        {
          _checkResults.Add(encoder, false);
          Module.Log($"{encoder} encoder availability check failed with {ex.GetType().Name}: {ex.Message}\n{ex.StackTrace}", ObsLogLevel.Debug);
        }
        Module.Log($"{encoder} encoder is " + (_checkResults[encoder] ? "available." : "not available."), ObsLogLevel.Info);
      }
      return _checkResults[encoder];
    }
  }

  public static unsafe bool DensityApi
  {
    get
    {
      var encoder = Encoders.Density;
      if (!_checkResults.ContainsKey(encoder))
      {
        string densityVersionString = "";
        try
        {
          densityVersionString = " " + Density.density_version_major() + "." + Density.density_version_minor() + "." + Density.density_version_revision();
          _checkResults.TryAdd(encoder, true);
        }
        catch (Exception ex)
        {
          _checkResults.Add(encoder, false);
          Module.Log($"{encoder} encoder availability check failed with {ex.GetType().Name}: {ex.Message}\n{ex.StackTrace}", ObsLogLevel.Debug);
        }
        Module.Log($"{encoder}{densityVersionString} encoder is " + (_checkResults[encoder] ? "available." : "not available."), ObsLogLevel.Info);
      }
      return _checkResults[encoder];
    }
  }

  public static unsafe bool LibJpegTurbo
  {
    get
    {
      var encoder = Encoders.LibJpegTurboV2;
      if (!_checkResults.ContainsKey(encoder))
      {
        try
        {
          _ = TurboJpeg.tjDestroy(TurboJpeg.tjInitCompress());
          _checkResults.TryAdd(encoder, true);
        }
        catch (Exception ex)
        {
          _checkResults.Add(encoder, false);
          Module.Log($"{encoder} encoder availability check failed with {ex.GetType().Name}: {ex.Message}\n{ex.StackTrace}", ObsLogLevel.Debug);
        }
        Module.Log($"{encoder} encoder is " + (_checkResults[encoder] ? "available." : "not available."), ObsLogLevel.Info);
      }
      return _checkResults[encoder];
    }
  }

  public static unsafe bool LibJpegTurboV3
  {
    get
    {
      var encoder = Encoders.LibJpegTurboV3;
      if (!_checkResults.ContainsKey(encoder))
      {
        try
        {
          TurboJpeg.tj3Destroy(TurboJpeg.tj3Init((int)TJINIT.TJINIT_COMPRESS));
          _checkResults.TryAdd(encoder, true);
        }
        catch (Exception ex)
        {
          _checkResults.Add(encoder, false);
          Module.Log($"{encoder} encoder availability check failed with {ex.GetType().Name}: {ex.Message}\n{ex.StackTrace}", ObsLogLevel.Debug);
        }
        Module.Log($"{encoder} encoder is " + (_checkResults[encoder] ? "available." : "not available."), ObsLogLevel.Info);
      }
      return _checkResults[encoder];
    }
  }
<<<<<<< HEAD
#pragma warning restore CA1864
=======
#pragma warning disable CA1864
>>>>>>> c2319cb4

  // check format_is_yuv function in OBS video-io.h for reference: https://github.com/obsproject/obs-studio/blob/master/libobs/media-io/video-io.h
  public static bool FormatIsYuv(video_format format)
  {
#pragma warning disable IDE0066
    switch (format)
    {
      case video_format.VIDEO_FORMAT_I420:
      case video_format.VIDEO_FORMAT_NV12:
      case video_format.VIDEO_FORMAT_I422:
      case video_format.VIDEO_FORMAT_I210:
      case video_format.VIDEO_FORMAT_YVYU:
      case video_format.VIDEO_FORMAT_YUY2:
      case video_format.VIDEO_FORMAT_UYVY:
      case video_format.VIDEO_FORMAT_I444:
      case video_format.VIDEO_FORMAT_I412:
      case video_format.VIDEO_FORMAT_I40A:
      case video_format.VIDEO_FORMAT_I42A:
      case video_format.VIDEO_FORMAT_YUVA:
      case video_format.VIDEO_FORMAT_YA2L:
      case video_format.VIDEO_FORMAT_AYUV:
      case video_format.VIDEO_FORMAT_I010:
      case video_format.VIDEO_FORMAT_P010:
      case video_format.VIDEO_FORMAT_P216:
      case video_format.VIDEO_FORMAT_P416:
      case video_format.VIDEO_FORMAT_V210:
        return true;
      case video_format.VIDEO_FORMAT_NONE:
      case video_format.VIDEO_FORMAT_RGBA:
      case video_format.VIDEO_FORMAT_BGRA:
      case video_format.VIDEO_FORMAT_BGRX:
      case video_format.VIDEO_FORMAT_Y800:
      case video_format.VIDEO_FORMAT_BGR3:
        return false;
      default:
        return false;
    }
  }

  // check video_format comments in OBS video-io.h for reference: https://github.com/obsproject/obs-studio/blob/master/libobs/media-io/video-io.h
  public static bool YuvFormatIsPacked(video_format format)
  {
    if (!FormatIsYuv(format))
      throw new InvalidOperationException("Not a YUV format");
    switch (format)
    {
      case video_format.VIDEO_FORMAT_NV12:
      case video_format.VIDEO_FORMAT_YVYU:
      case video_format.VIDEO_FORMAT_YUY2:
      case video_format.VIDEO_FORMAT_UYVY:
      case video_format.VIDEO_FORMAT_AYUV:
      case video_format.VIDEO_FORMAT_P216:
      case video_format.VIDEO_FORMAT_P416:
      case video_format.VIDEO_FORMAT_V210:
        return true;
      default:
        return false;
    }
  }

  public static TJSAMP ObsToJpegSubsampling(video_format obsVideoFormat)
  {
    switch (obsVideoFormat)
    {
      case video_format.VIDEO_FORMAT_Y800:
        return TJSAMP.TJSAMP_GRAY;
      case video_format.VIDEO_FORMAT_I420:
      case video_format.VIDEO_FORMAT_I40A:
      case video_format.VIDEO_FORMAT_I010:
      case video_format.VIDEO_FORMAT_NV12:
      case video_format.VIDEO_FORMAT_P010:
        return TJSAMP.TJSAMP_420;
      case video_format.VIDEO_FORMAT_I422:
      case video_format.VIDEO_FORMAT_I42A:
      case video_format.VIDEO_FORMAT_YVYU:
      case video_format.VIDEO_FORMAT_YUY2:
      case video_format.VIDEO_FORMAT_UYVY:
      case video_format.VIDEO_FORMAT_I210:
      case video_format.VIDEO_FORMAT_P216:
      case video_format.VIDEO_FORMAT_V210:
        return TJSAMP.TJSAMP_422;
      case video_format.VIDEO_FORMAT_I412:
      case video_format.VIDEO_FORMAT_I444:
      case video_format.VIDEO_FORMAT_AYUV:
      case video_format.VIDEO_FORMAT_YUVA:
      case video_format.VIDEO_FORMAT_YA2L:
      case video_format.VIDEO_FORMAT_P416:
        return TJSAMP.TJSAMP_444;
      case video_format.VIDEO_FORMAT_NONE:
      case video_format.VIDEO_FORMAT_RGBA:
      case video_format.VIDEO_FORMAT_BGRA:
      case video_format.VIDEO_FORMAT_BGRX:
      case video_format.VIDEO_FORMAT_BGR3:
        return TJSAMP.TJSAMP_444;
    }
    return TJSAMP.TJSAMP_444;
  }
#pragma warning restore IDE0066

  public static TJPF ObsToJpegPixelFormat(video_format obsVideoFormat)
  {
    return obsVideoFormat switch
    {
      video_format.VIDEO_FORMAT_BGR3 => TJPF.TJPF_BGR,
      video_format.VIDEO_FORMAT_BGRA => TJPF.TJPF_BGRA,
      video_format.VIDEO_FORMAT_BGRX => TJPF.TJPF_BGRX,
      video_format.VIDEO_FORMAT_RGBA => TJPF.TJPF_RGBA,
      video_format.VIDEO_FORMAT_Y800 => TJPF.TJPF_GRAY,
      _ => TJPF.TJPF_UNKNOWN
    };
  }

  public static video_format JpegDropAlpha(video_format obsVideoFormat)
  {
    return obsVideoFormat switch
    {
      video_format.VIDEO_FORMAT_I40A => video_format.VIDEO_FORMAT_I420,
      video_format.VIDEO_FORMAT_I42A => video_format.VIDEO_FORMAT_I422,
      video_format.VIDEO_FORMAT_YUVA => video_format.VIDEO_FORMAT_I444,
      _ => obsVideoFormat
    };
  }

  public static TJCS ObsToJpegColorSpace(video_format obsVideoFormat)
  {
    if (obsVideoFormat == video_format.VIDEO_FORMAT_Y800)
      return TJCS.TJCS_GRAY;
    return (FormatIsYuv(obsVideoFormat)) ? TJCS.TJCS_YCbCr : TJCS.TJCS_RGB;
  }

  [MethodImpl(MethodImplOptions.AggressiveInlining)]
  public static unsafe void Nv12ToI420(byte* sourceBuffer, Span<byte> destinationBuffer, Beam.VideoPlaneInfo planeInfoNv12, Beam.VideoPlaneInfo planeInfoI420)
  {
    // copy the Y plane
    new ReadOnlySpan<byte>(sourceBuffer, (int)planeInfoNv12.PlaneSizes[0]).CopyTo(destinationBuffer);

    // copy and deinterleave the UV plane
    byte* uvPlane = sourceBuffer + planeInfoNv12.Offsets[1];
    int chromaPlaneSize = (int)planeInfoI420.PlaneSizes[1];
    var uPlane = destinationBuffer.Slice((int)planeInfoI420.Offsets[1], (int)planeInfoI420.PlaneSizes[1]);
    var vPlane = destinationBuffer.Slice((int)planeInfoI420.Offsets[2], (int)planeInfoI420.PlaneSizes[2]);
    for (int i = 0; i < chromaPlaneSize; i++)
    {
      uPlane[i] = uvPlane[(2 * i) + 0];
      vPlane[i] = uvPlane[(2 * i) + 1];
    }
  }

  [MethodImpl(MethodImplOptions.AggressiveInlining)]
  public static void I420ToNv12(Span<byte> sourceBuffer, Span<byte> destinationBuffer, Beam.VideoPlaneInfo planeInfoNv12, Beam.VideoPlaneInfo planeInfoI420)
  {
    // copy the Y plane
    sourceBuffer[..(int)planeInfoI420.PlaneSizes[0]].CopyTo(destinationBuffer);

    // interleave the U and V planes into a single UV plane
    var uPlane = sourceBuffer.Slice((int)planeInfoI420.Offsets[1], (int)planeInfoI420.PlaneSizes[1]);
    var vPlane = sourceBuffer.Slice((int)planeInfoI420.Offsets[2], (int)planeInfoI420.PlaneSizes[2]);
    int uvPlaneSize = (int)(planeInfoNv12.PlaneSizes[1]);
    var uvPlane = destinationBuffer.Slice((int)planeInfoNv12.Offsets[1], uvPlaneSize);
    var chromaPlaneSize = (int)planeInfoI420.PlaneSizes[1]; // in theory ((PlaneSizes[1] + PlaneSizes[2]) / 2), but PlaneSizes[1] == PlaneSizes[2] for I420
    for (int i = 0; i < chromaPlaneSize; i++)
    {
      uvPlane[(2 * i) + 0] = uPlane[i];
      uvPlane[(2 * i) + 1] = vPlane[i];
    }
  }

  [MethodImpl(MethodImplOptions.AggressiveInlining)]
  public static unsafe void YvyuToI422(byte* sourceBuffer, Span<byte> destinationBuffer, Beam.VideoPlaneInfo planeInfoI422)
  {
    // copy and deinterleave the UV plane
    var yPlane = destinationBuffer.Slice((int)planeInfoI422.Offsets[0], (int)planeInfoI422.PlaneSizes[0]);
    var uPlane = destinationBuffer.Slice((int)planeInfoI422.Offsets[1], (int)planeInfoI422.PlaneSizes[1]);
    var vPlane = destinationBuffer.Slice((int)planeInfoI422.Offsets[2], (int)planeInfoI422.PlaneSizes[2]);

    for (int i = 0; i < planeInfoI422.PlaneSizes[0]; i++)
      yPlane[i] = sourceBuffer[i * 2];
    for (int i = 0; i < planeInfoI422.PlaneSizes[1]; i++)
    {
      uPlane[i] = sourceBuffer[(4 * i) + 3];
      vPlane[i] = sourceBuffer[(4 * i) + 1];
    }
  }

  [MethodImpl(MethodImplOptions.AggressiveInlining)]
  public static void I422ToYvyu(Span<byte> sourceBuffer, Span<byte> destinationBuffer, Beam.VideoPlaneInfo planeInfoI422)
  {
    // interleave the Y, U and V planes into a single packed plane
    var yPlane = sourceBuffer.Slice((int)planeInfoI422.Offsets[0], (int)planeInfoI422.PlaneSizes[0]);
    var uPlane = sourceBuffer.Slice((int)planeInfoI422.Offsets[1], (int)planeInfoI422.PlaneSizes[1]);
    var vPlane = sourceBuffer.Slice((int)planeInfoI422.Offsets[2], (int)planeInfoI422.PlaneSizes[2]);
    for (int i = 0; i < planeInfoI422.PlaneSizes[0]; i++)
      destinationBuffer[i * 2] = yPlane[i];
    for (int i = 0; i < planeInfoI422.PlaneSizes[1]; i++)
    {
      destinationBuffer[(4 * i) + 3] = uPlane[i];
      destinationBuffer[(4 * i) + 1] = vPlane[i];
    }
  }

  [MethodImpl(MethodImplOptions.AggressiveInlining)]
  public static unsafe void UyvyToI422(byte* sourceBuffer, Span<byte> destinationBuffer, Beam.VideoPlaneInfo planeInfoI422)
  {
    // copy and deinterleave the UV plane
    var yPlane = destinationBuffer.Slice((int)planeInfoI422.Offsets[0], (int)planeInfoI422.PlaneSizes[0]);
    var uPlane = destinationBuffer.Slice((int)planeInfoI422.Offsets[1], (int)planeInfoI422.PlaneSizes[1]);
    var vPlane = destinationBuffer.Slice((int)planeInfoI422.Offsets[2], (int)planeInfoI422.PlaneSizes[2]);

    for (int i = 0; i < planeInfoI422.PlaneSizes[0]; i++)
      yPlane[i] = sourceBuffer[(i * 2) + 1];
    for (int i = 0; i < planeInfoI422.PlaneSizes[1]; i++)
    {
      uPlane[i] = sourceBuffer[(4 * i) + 0];
      vPlane[i] = sourceBuffer[(4 * i) + 2];
    }
  }

  [MethodImpl(MethodImplOptions.AggressiveInlining)]
  public static void I422ToUyvy(Span<byte> sourceBuffer, Span<byte> destinationBuffer, Beam.VideoPlaneInfo planeInfoI422)
  {
    // interleave the Y, U and V planes into a single packed plane
    var yPlane = sourceBuffer.Slice((int)planeInfoI422.Offsets[0], (int)planeInfoI422.PlaneSizes[0]);
    var uPlane = sourceBuffer.Slice((int)planeInfoI422.Offsets[1], (int)planeInfoI422.PlaneSizes[1]);
    var vPlane = sourceBuffer.Slice((int)planeInfoI422.Offsets[2], (int)planeInfoI422.PlaneSizes[2]);
    for (int i = 0; i < planeInfoI422.PlaneSizes[0]; i++)
      destinationBuffer[(i * 2) + 1] = yPlane[i];
    for (int i = 0; i < planeInfoI422.PlaneSizes[1]; i++)
    {
      destinationBuffer[(4 * i) + 0] = uPlane[i];
      destinationBuffer[(4 * i) + 2] = vPlane[i];
    }
  }

  [MethodImpl(MethodImplOptions.AggressiveInlining)]
  public static unsafe void Yuy2ToI422(byte* sourceBuffer, Span<byte> destinationBuffer, Beam.VideoPlaneInfo planeInfoI422)
  {
    // copy and deinterleave the UV plane
    var yPlane = destinationBuffer.Slice((int)planeInfoI422.Offsets[0], (int)planeInfoI422.PlaneSizes[0]);
    var uPlane = destinationBuffer.Slice((int)planeInfoI422.Offsets[1], (int)planeInfoI422.PlaneSizes[1]);
    var vPlane = destinationBuffer.Slice((int)planeInfoI422.Offsets[2], (int)planeInfoI422.PlaneSizes[2]);

    for (int i = 0; i < planeInfoI422.PlaneSizes[0]; i++)
      yPlane[i] = sourceBuffer[i * 2];
    for (int i = 0; i < planeInfoI422.PlaneSizes[1]; i++)
    {
      uPlane[i] = sourceBuffer[(4 * i) + 1];
      vPlane[i] = sourceBuffer[(4 * i) + 3];
    }
  }

  [MethodImpl(MethodImplOptions.AggressiveInlining)]
  public static void I422ToYuy2(Span<byte> sourceBuffer, Span<byte> destinationBuffer, Beam.VideoPlaneInfo planeInfoI422)
  {
    // interleave the Y, U and V planes into a single packed plane
    var yPlane = sourceBuffer.Slice((int)planeInfoI422.Offsets[0], (int)planeInfoI422.PlaneSizes[0]);
    var uPlane = sourceBuffer.Slice((int)planeInfoI422.Offsets[1], (int)planeInfoI422.PlaneSizes[1]);
    var vPlane = sourceBuffer.Slice((int)planeInfoI422.Offsets[2], (int)planeInfoI422.PlaneSizes[2]);
    for (int i = 0; i < planeInfoI422.PlaneSizes[0]; i++)
      destinationBuffer[i * 2] = yPlane[i];
    for (int i = 0; i < planeInfoI422.PlaneSizes[1]; i++)
    {
      destinationBuffer[(4 * i) + 1] = uPlane[i];
      destinationBuffer[(4 * i) + 3] = vPlane[i];
    }
  }

#pragma warning disable IDE0060 // we don't make use of the memory_func_context parameter but it needs to be there

  [UnmanagedCallersOnly(CallConvs = [typeof(CallConvCdecl)])]
  public static unsafe void* QoirMAlloc(void* memory_func_context, nuint len)
  {
    var pooledByteArray = ArrayPool<byte>.Shared.Rent((int)len);
    var gcHandle = GCHandle.Alloc(pooledByteArray, GCHandleType.Pinned); // pin the array so it can be used by unmanaged code
    var arrayTuple = (gcHandle, pooledByteArray);
    var pinnedHandle = gcHandle.AddrOfPinnedObject();
    _gcHandles.AddOrUpdate(pinnedHandle, arrayTuple, (key, oldArrayTuple) => arrayTuple);
    return pinnedHandle.ToPointer();
  }

  [UnmanagedCallersOnly(CallConvs = [typeof(CallConvCdecl)])]
  public static unsafe void QoirFree(void* memory_func_context, void* ptr)
  {
    _gcHandles.Remove((IntPtr)ptr, out var arrayTuple);
    arrayTuple.Item1.Free(); // free the pinned GC handle
    ArrayPool<byte>.Shared.Return(arrayTuple.Item2); // return the allocated array memory to the pool
  }

#pragma warning restore IDE0060 // we don't make use of the memory_func_context parameter but it needs to be there

  public static unsafe T* MAllocPooledPinned<T>() where T : unmanaged
  {
    var pooledByteArray = ArrayPool<byte>.Shared.Rent(sizeof(T));
    var gcHandle = GCHandle.Alloc(pooledByteArray, GCHandleType.Pinned); // pin the array so it can be used by unmanaged code
    var arrayTuple = (gcHandle, pooledByteArray);
    var pinnedHandle = gcHandle.AddrOfPinnedObject();
    _gcHandles.AddOrUpdate(pinnedHandle, arrayTuple, (key, oldArrayTuple) => arrayTuple);
    return (T*)pinnedHandle.ToPointer();
  }

  public static unsafe void FreePooledPinned(void* ptr)
  {
    _gcHandles.Remove((IntPtr)ptr, out var arrayTuple);
    arrayTuple.Item1.Free(); // free the pinned GC handle
    ArrayPool<byte>.Shared.Return(arrayTuple.Item2); // return the allocated array memory to the pool
  }
}<|MERGE_RESOLUTION|>--- conflicted
+++ resolved
@@ -23,8 +23,10 @@
 public static class EncoderSupport
 {
   static readonly Dictionary<Encoders, bool> _checkResults = [];
+  static readonly Dictionary<Encoders, bool> _checkResults = [];
   static readonly unsafe ConcurrentDictionary<IntPtr, (GCHandle, byte[])> _gcHandles = new();
 
+#pragma warning disable CA1864 // in the below cases "ContainsKey" must be used first to determine whether the actual availability check should be performed at all, and race condition double-adds are handled by using a fire and forget TryAdd call
 #pragma warning disable CA1864 // in the below cases "ContainsKey" must be used first to determine whether the actual availability check should be performed at all, and race condition double-adds are handled by using a fire and forget TryAdd call
   public static unsafe bool QoirLib
   {
@@ -36,6 +38,7 @@
         try
         {
           Qoir.qoir_encode(null, null);
+          _checkResults.TryAdd(encoder, true);
           _checkResults.TryAdd(encoder, true);
         }
         catch (Exception ex)
@@ -61,6 +64,7 @@
         {
           densityVersionString = " " + Density.density_version_major() + "." + Density.density_version_minor() + "." + Density.density_version_revision();
           _checkResults.TryAdd(encoder, true);
+          _checkResults.TryAdd(encoder, true);
         }
         catch (Exception ex)
         {
@@ -84,6 +88,7 @@
         {
           _ = TurboJpeg.tjDestroy(TurboJpeg.tjInitCompress());
           _checkResults.TryAdd(encoder, true);
+          _checkResults.TryAdd(encoder, true);
         }
         catch (Exception ex)
         {
@@ -107,6 +112,7 @@
         {
           TurboJpeg.tj3Destroy(TurboJpeg.tj3Init((int)TJINIT.TJINIT_COMPRESS));
           _checkResults.TryAdd(encoder, true);
+          _checkResults.TryAdd(encoder, true);
         }
         catch (Exception ex)
         {
@@ -118,11 +124,7 @@
       return _checkResults[encoder];
     }
   }
-<<<<<<< HEAD
 #pragma warning restore CA1864
-=======
-#pragma warning disable CA1864
->>>>>>> c2319cb4
 
   // check format_is_yuv function in OBS video-io.h for reference: https://github.com/obsproject/obs-studio/blob/master/libobs/media-io/video-io.h
   public static bool FormatIsYuv(video_format format)
@@ -392,6 +394,7 @@
 #pragma warning disable IDE0060 // we don't make use of the memory_func_context parameter but it needs to be there
 
   [UnmanagedCallersOnly(CallConvs = [typeof(CallConvCdecl)])]
+  [UnmanagedCallersOnly(CallConvs = [typeof(CallConvCdecl)])]
   public static unsafe void* QoirMAlloc(void* memory_func_context, nuint len)
   {
     var pooledByteArray = ArrayPool<byte>.Shared.Rent((int)len);
@@ -403,6 +406,7 @@
   }
 
   [UnmanagedCallersOnly(CallConvs = [typeof(CallConvCdecl)])]
+  [UnmanagedCallersOnly(CallConvs = [typeof(CallConvCdecl)])]
   public static unsafe void QoirFree(void* memory_func_context, void* ptr)
   {
     _gcHandles.Remove((IntPtr)ptr, out var arrayTuple);
